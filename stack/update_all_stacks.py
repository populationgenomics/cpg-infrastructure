#!/usr/bin/env python3

"""Updates all stacks in an order compatible with each stack dependency."""

import glob
import graphlib  # TopologicalSorter requires python >= 3.9.
import os
import subprocess
import yaml

from stack_utils import get_pulumi_config_passphrase  # pylint: disable=import-error

deps = {}
for filename in glob.glob('Pulumi.*.yaml'):
    with open(filename, encoding='utf-8') as f:
        parsed = yaml.safe_load(f)
    dataset = filename.split('.')[1]
    deps[dataset] = parsed['config'].get('datasets:depends_on', [])
    if deps[dataset]:
        # Parse the string representation of the list.
        deps[dataset] = yaml.safe_load(deps[dataset])

deps['reference'] = list(set(deps.keys()) - {'reference'})

<<<<<<< HEAD
env = dict(os.environ, PULUMI_CONFIG_PASSPHRASE=get_pulumi_config_passphrase())
=======
env = dict(
    os.environ,
    PULUMI_CONFIG_PASSPHRASE=get_pulumi_config_passphrase(),
    CPG_CONFIG_PATH=os.path.abspath('cpg.toml'),
)

>>>>>>> db983d66
for dataset in graphlib.TopologicalSorter(deps).static_order():
    print(f'Updating {dataset}...')
    subprocess.check_call(['pulumi', 'up', '--stack', dataset, '-y'], env=env)<|MERGE_RESOLUTION|>--- conflicted
+++ resolved
@@ -22,16 +22,12 @@
 
 deps['reference'] = list(set(deps.keys()) - {'reference'})
 
-<<<<<<< HEAD
-env = dict(os.environ, PULUMI_CONFIG_PASSPHRASE=get_pulumi_config_passphrase())
-=======
 env = dict(
     os.environ,
     PULUMI_CONFIG_PASSPHRASE=get_pulumi_config_passphrase(),
     CPG_CONFIG_PATH=os.path.abspath('cpg.toml'),
 )
 
->>>>>>> db983d66
 for dataset in graphlib.TopologicalSorter(deps).static_order():
     print(f'Updating {dataset}...')
     subprocess.check_call(['pulumi', 'up', '--stack', dataset, '-y'], env=env)