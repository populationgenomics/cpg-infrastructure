# pylint: disable=missing-function-docstring,missing-class-docstring,invalid-name
"""
This module contains all the configuration objects that are used to
describe the CPG infrastructure, including what's required from a
specific dataset.
"""

import dataclasses
from enum import Enum
from types import UnionType
import toml


class DeserializableDataclass:
    def __post_init__(self):
        """
        Do correct initialization of subclasses where appropriate
        """
        fields = {field.name: field.type for field in dataclasses.fields(type(self))}

        for fieldname, ftype in fields.items():
            value = self.__dict__.get(fieldname)
            if not value:
                continue
            dtypes = []
            if isinstance(ftype, UnionType):
                is_already_correct_type = False
                for dtype in ftype.__args__:
                    if dtype and issubclass(dtype, DeserializableDataclass):
                        dtypes.append(dtype)
                    elif dtype and isinstance(value, dtype):
                        is_already_correct_type = True
                if is_already_correct_type:
                    continue

            elif issubclass(ftype, DeserializableDataclass):
                dtypes.append(ftype)

            e = None
            for dtype in dtypes:
                if not isinstance(value, dict):
                    raise ValueError('Expected ')
                try:
                    self.__dict__[fieldname] = dtype(**value)
                    e = None
                    break
                except TypeError as exc:
                    e = exc

            if e:
                raise e


@dataclasses.dataclass(frozen=True)
class CPGInfrastructureConfig(DeserializableDataclass):
    """
    Configuration that describes all variables
    required to instantiate the CPG infrastructure
    """

    @dataclasses.dataclass(frozen=True)
    class GCP(DeserializableDataclass):
        customer_id: str
        billing_project_id: str
        billing_account_id: int
        budget_notification_pubsub: str | None
        common_artifact_registry_project: str
        common_artifact_registry_name: str
        reference_bucket_name: str
        config_bucket_name: str

    @dataclasses.dataclass(frozen=True)
    class Azure(DeserializableDataclass):
        subscription_id: str

    @dataclasses.dataclass(frozen=True)
    class Hail(DeserializableDataclass):
        @dataclasses.dataclass(frozen=True)
        class GCP(DeserializableDataclass):
            wheel_bucket_name: str

        gcp: GCP

    @dataclasses.dataclass(frozen=True)
    class AnalysisRunner(DeserializableDataclass):
        @dataclasses.dataclass(frozen=True)
        class GCP(DeserializableDataclass):
            project: str
            cloud_run_instance_name: str
            server_machine_account: str
            logger_machine_account: str
            container_registry_name: str

        gcp: GCP

    @dataclasses.dataclass(frozen=True)
    class WebService(DeserializableDataclass):
        @dataclasses.dataclass(frozen=True)
        class GCP(DeserializableDataclass):
            server_machine_account: str

        gcp: GCP

    # temporary
    @dataclasses.dataclass(frozen=True)
    class AccessGroupCache(DeserializableDataclass):
        process_machine_account: str

    @dataclasses.dataclass(frozen=True)
    class Notebooks(DeserializableDataclass):
        @dataclasses.dataclass(frozen=True)
        class GCP(DeserializableDataclass):
            project: str

        gcp: GCP

    @dataclasses.dataclass(frozen=True)
    class Cromwell(DeserializableDataclass):
        @dataclasses.dataclass(frozen=True)
        class GCP(DeserializableDataclass):
            access_group_id: str
            runner_machine_account: str

        gcp: GCP

    @dataclasses.dataclass(frozen=True)
    class SampleMetadata(DeserializableDataclass):
        @dataclasses.dataclass(frozen=True)
        class GCP(DeserializableDataclass):
            project: str
            service_name: str
            machine_account: str

        gcp: GCP

    domain: str
    dataset_storage_prefix: str
    budget_currency: str

    gcp: GCP | None
    hail: Hail | None
    analysis_runner: AnalysisRunner | None
    web_service: WebService
    notebooks: Notebooks | None
    cromwell: Cromwell | None
    sample_metadata: SampleMetadata | None

    # temporary
    access_group_cache: AccessGroupCache

<<<<<<< HEAD
    azure: Azure | None = None
    
=======
    # When resources are renamed, it can be useful to explicitly apply changes in two
    # phases: delete followed by create; that's opposite of the default create followed by
    # delete, which can end up with missing permissions. To implement the first phase
    # (delete), simply change this to 'True', then revert to reapply group memberships
    disable_group_memberships: bool = False

    budget_notification_thresholds: list[float] = dataclasses.field(
        default_factory=lambda: [0.5, 0.9, 1.0]
    )

>>>>>>> 4745e2ba
    @staticmethod
    def from_toml(path):
        with open(path, encoding='utf-8') as f:
            d = toml.load(f)
        return CPGInfrastructureConfig.from_dict(d)

    @staticmethod
    def from_dict(d):
        if 'infrastructure' in d:
            d = d['infrastructure']
        return CPGInfrastructureConfig(**d)


class CPGDatasetComponents(Enum):
    """
    The specific components that make up the dataset infrastructure
    """

    STORAGE = 'storage'
    SPARK = 'spark'
    CROMWELL = 'cromwell'
    NOTEBOOKS = 'notebooks'
    HAIL_ACCOUNTS = 'hail-accounts'
    SAMPLE_METADATA = 'sample_metadata'
    CONTAINER_REGISTRY = 'container-registry'
    ANALYSIS_RUNNER = 'analysis-runner'

    @staticmethod
    def default_component_for_infrastructure():

        return {
            'dev': list(CPGDatasetComponents),
            'gcp': list(CPGDatasetComponents),
            'azure': [
                CPGDatasetComponents.STORAGE,
                # CPGDatasetComponents.HAIL_ACCOUNTS,
                # CPGDatasetComponents.SAMPLE_METADATA,
            ],
        }


@dataclasses.dataclass(frozen=True)
class CPGDatasetConfig(DeserializableDataclass):
    """
    Configuration that describes the minimum information
    required to construct the dataset infrastructure
    """

    # duh
    dataset: str

    # hail accounts
    hail_service_account_test: str
    hail_service_account_standard: str
    hail_service_account_full: str

    deployment_service_account_test: str | None = None
    deployment_service_account_standard: str | None = None
    deployment_service_account_full: str | None = None

    deploy_locations: list[str] = dataclasses.field(default_factory=lambda: ['gcp'])

    # creates a release requester-pays bucket
    enable_release: bool = False
    enable_shared_project: bool = False
    shared_project_budget: int = None
    # give access for this dataset to access any other it depends on
    depends_on: list[str] = dataclasses.field(default_factory=list)

    # extra places that collaborators can upload data too
    additional_upload_buckets: list[str] = dataclasses.field(default_factory=list)

    # convenience place for plumbing extra service-accounts for SM
    sm_read_only_sas: list[str] = dataclasses.field(default_factory=list)
    sm_read_write_sas: list[str] = dataclasses.field(default_factory=list)

    components: dict[str, list[CPGDatasetComponents]] = dataclasses.field(
        default_factory=dict
    )

    archive_age: int = 30

    @classmethod
    def from_pulumi(cls, config, **kwargs):
        """
        From a pulumi config, construct this class.
        This will call specific get_bool, get_object, get methods where appropriate
        """
        fields = {field.name: field.type for field in dataclasses.fields(cls)}
        d = {**kwargs}
        for fieldname, ftype in fields.items():

            if any(str(ftype).startswith(ext + '[') for ext in ('list', 'dict')):
                value = config.get_object(fieldname)
            elif ftype == bool:
                value = config.get_bool(fieldname)
            else:
                value = config.get(fieldname)
                if value:
                    value = ftype(value)

            if value:
                d[fieldname] = value

        return cls(**d)<|MERGE_RESOLUTION|>--- conflicted
+++ resolved
@@ -138,6 +138,7 @@
     budget_currency: str
 
     gcp: GCP | None
+    azure: Azure | None
     hail: Hail | None
     analysis_runner: AnalysisRunner | None
     web_service: WebService
@@ -148,10 +149,6 @@
     # temporary
     access_group_cache: AccessGroupCache
 
-<<<<<<< HEAD
-    azure: Azure | None = None
-    
-=======
     # When resources are renamed, it can be useful to explicitly apply changes in two
     # phases: delete followed by create; that's opposite of the default create followed by
     # delete, which can end up with missing permissions. To implement the first phase
@@ -162,7 +159,6 @@
         default_factory=lambda: [0.5, 0.9, 1.0]
     )
 
->>>>>>> 4745e2ba
     @staticmethod
     def from_toml(path):
         with open(path, encoding='utf-8') as f:
