--- conflicted
+++ resolved
@@ -150,13 +150,6 @@
     domain: str
     dataset_storage_prefix: str
     budget_currency: str
-<<<<<<< HEAD
-    reference_dataset: str
-
-    gcp: GCP | None = None
-    # azure: Azure | None
-    aws: AWS | None = None
-=======
     common_dataset: str
     web_url_template: str
 
@@ -164,22 +157,14 @@
 
     gcp: GCP | None = None
     azure: Azure | None = None
->>>>>>> 15c6548f
+    aws: AWS | None = None
+
     hail: Hail | None = None
     analysis_runner: AnalysisRunner | None = None
     web_service: WebService | None = None
     notebooks: Notebooks | None = None
     cromwell: Cromwell | None = None
     sample_metadata: SampleMetadata | None = None
-<<<<<<< HEAD
-
-    config_destination: str | None = None
-    web_url_template: str | None = None
-
-    # temporary
-    access_group_cache: AccessGroupCache | None = None
-=======
->>>>>>> 15c6548f
 
     # When resources are renamed, it can be useful to explicitly apply changes in two
     # phases: delete followed by create; that's opposite of the default create followed by
