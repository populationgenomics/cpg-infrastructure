# pylint: disable=import-error,too-many-public-methods,missing-function-docstring
"""
CPG Dataset infrastructure
"""
import re
import os.path
import graphlib
from typing import Type, Any, Iterator, Iterable
from collections import defaultdict, namedtuple
from functools import cached_property

import yaml
import toml
import xxhash
import pulumi
import cpg_utils.config

from cpg_infra.abstraction import AzureInfra, GcpInfrastructure
from cpg_infra.abstraction.base import (
    CloudInfraBase,
    DryRunInfra,
    SecretMembership,
    BucketMembership,
    ContainerRegistryMembership,
)
from cpg_infra.config import (
    CPGDatasetConfig,
    CPGDatasetComponents,
    CPGInfrastructureConfig,
)


SampleMetadataAccessorMembership = namedtuple(
    'SampleMetadataAccessorMembership',
    ['name', 'member', 'permissions'],
)

SM_TEST_READ = 'test-read'
SM_TEST_WRITE = 'test-write'
SM_MAIN_READ = 'main-read'
SM_MAIN_WRITE = 'main-write'
SAMPLE_METADATA_PERMISSIONS = [
    SM_TEST_READ,
    SM_TEST_WRITE,
    SM_MAIN_READ,
    SM_MAIN_WRITE,
]


AccessLevel = str
ACCESS_LEVELS: Iterable[AccessLevel] = ('test', 'standard', 'full')
NON_NAME_REGEX = re.compile(r'[^A-Za-z\d_-]')
TOML_CONFIG_JOINER = '\n||||'

# This INFRA_MEMBERS_PATH is a folder with directories the name of the datasets
# with a file called `members.yaml` in each, listing the group name, then the members
# eg:
#   cpg-infra-private/dataset-name/members.yaml:
#       analysis:
#         - user.name@domain.com
#       data-manager:
#         - user.name2@domain.com
INFRA_MEMBERS_PATH = os.getenv(
    'INFRA_MEMBERS_PATH', os.path.abspath('../../cpg-infrastructure-private/')
)


class CPGInfrastructure:
    """Class for managing all CPG infrastructure"""

    class GroupProvider:
        """Provider for managing groups + memberships"""

        class Group:
            """Placeholder for a Group of members"""

            # useful for checking isinstance without isinstance
            is_group = True

            def __init__(self, name: str, group, members: dict, cache_members: bool):
                self.name: str = name
                self.group = group
                self.cache_members: bool = cache_members
                self.members: dict[str, Any] = members

            def add_member(self, resource_key, member):
                if isinstance(member, type(self)):
                    if member.name == self.name:
                        raise ValueError(f'Cannot add self to group {self.name}')
                self.members[resource_key] = member

            def __repr__(self):
                return f'GROUP("{self.name}")'

        def __init__(self):
            self.groups: dict[
                str, dict[str, CPGInfrastructure.GroupProvider.Group]
            ] = defaultdict()

            self._cached_resolved_members: dict[str, list] = {}

        def get_group(self, infra_name: str, group_name: str):
            return self.groups[infra_name][group_name]

        def create_group(
            self,
            infra: CloudInfraBase,
            name: str,
            cache_members: bool,
            members: dict = None,
        ) -> Group:
            if infra.name() not in self.groups:
                self.groups[infra.name()] = {}
            if name in self.groups[infra.name()]:
                raise ValueError(f'Group "{name}" in "{infra.name()}" already exists')

            group = CPGInfrastructure.GroupProvider.Group(
                name=name,
                cache_members=cache_members,
                members=members or {},
                group=infra.create_group(name),
            )
            self.groups[infra.name()][name] = group

            return group

        def static_group_order(self, cloud) -> list[Group]:
            """
            not that it super matters because we do recursively look it up and
            cache the result, but it's nice to grab the groups in an order that
            minimises depth looking.
            """
            groups = self.groups[cloud]

            deps = {
                group.name: [
                    g.name
                    for g in group.members.values()
                    if isinstance(g, CPGInfrastructure.GroupProvider.Group)
                ]
                for group in groups.values()
            }

            return [groups[n] for n in graphlib.TopologicalSorter(deps).static_order()]

        def resolve_group_members(self, group: 'Group') -> list:
            if group.name in self._cached_resolved_members:
                return self._cached_resolved_members[group.name]

            resolved_members = []
            for member in group.members.values():
                if isinstance(member, CPGInfrastructure.GroupProvider.Group):
                    resolved_members.extend(self.resolve_group_members(member))
                else:
                    resolved_members.append(member)

            self._cached_resolved_members[group.name] = resolved_members
            return resolved_members

    def __init__(
        self, config: CPGInfrastructureConfig, dataset_configs: list[CPGDatasetConfig]
    ):
        self.config = config
        self.datasets = {d.dataset: d for d in dataset_configs}

        self.group_provider = CPGInfrastructure.GroupProvider()

        # { cloud: { name: DatasetInfrastructure } }
        self.dataset_infrastructure: dict[
            str, dict[str, CPGDatasetInfrastructure]
        ] = defaultdict()

    def resolve_dataset_order(self):
        """
        This isn't strictly required to deploy as resources aren't dependent,
        but sometimes is a useful exercise to sort resources because I *think*
        it influences the order pulumi uses to deploy.
        """
        reference_dataset = (
            [self.config.common_dataset] if self.config.common_dataset else []
        )
        deps = {
            k: v.depends_on + v.depends_on_readonly + reference_dataset
            for k, v in self.datasets.items()
        }
        if self.config.common_dataset:
            deps[self.config.common_dataset] = []

        return graphlib.TopologicalSorter(deps).static_order()

    def main(self):
        self.setup_datasets()
        self.setup_gcp_access_cache_bucket()
        self.setup_gcp_sample_metadata_cloudrun_invoker()

        self.deploy_datasets()

        self.finalize_groups()
        self.output_infrastructure_config()

    def setup_datasets(self):
        infra_map: dict[str, Type[CloudInfraBase]] = {
            c.name(): c for c in CloudInfraBase.__subclasses__()
        }

        for dataset in self.resolve_dataset_order():
            dataset_config = self.datasets[dataset]

            for deploy_location in dataset_config.deploy_locations:
                if deploy_location not in self.dataset_infrastructure:
                    self.dataset_infrastructure[deploy_location] = {}
                location = infra_map[deploy_location]
                infra_obj = location(
                    config=self.config,
                    dataset_config=dataset_config,
                )
                dataset_infra = CPGDatasetInfrastructure(
                    root=self,
                    config=self.config,
                    infra=infra_obj,
                    dataset_config=dataset_config,
                    group_provider=self.group_provider,
                )
                self.dataset_infrastructure[deploy_location][dataset] = dataset_infra

    def deploy_datasets(self):
        for cloud_datasets in self.dataset_infrastructure.values():
            for dataset in self.resolve_dataset_order():
                if dataset not in cloud_datasets:
                    continue

                cloud_datasets[dataset].main()

        for dataset in self.resolve_dataset_order():
            if dataset == self.config.common_dataset:
                # we set it up manually first
                continue

    def finalize_groups(self):
        def _email_key(m_):
            """
            Sort on domain, then on name
            """
            s = m_.split('@')
            return s[1], s[0]

        def _process_members(members):
            return '\n'.join(sorted(set(str(m) for m in members), key=_email_key))

        # now resolve groups
        for cloud in self.group_provider.groups:
            # We're adding groups, but it does rely on some service being created
            infra = self.dataset_infrastructure[cloud][self.config.common_dataset].infra

            for group in self.group_provider.static_group_order(cloud=cloud):
                for resource_key, member in group.members.items():
                    infra.add_group_member(
                        resource_key=resource_key,
                        group=group.group,
                        member=member,
                        unique_resource_key=True,
                    )

                if group.cache_members and isinstance(infra, GcpInfrastructure):
                    _members = self.group_provider.resolve_group_members(group)
                    member_ids = [infra.member_id(m) for m in _members]
                    members_contents = ''

                    if len(member_ids) > 0:
                        if all(isinstance(m, str) for m in member_ids):
                            members_contents = _process_members(member_ids)
                        else:
                            members_contents = (
                                pulumi.Output.all(*member_ids)
                                .apply(_process_members)
                                .apply(lambda value: value or '')
                            )

                    # we'll create a blob with the members of the groups
                    infra.add_blob_to_bucket(
                        f'{group.name}-group-cache-members',
                        bucket=self.gcp_members_cache_bucket,
                        contents=members_contents,
                        output_name=f'{group.name}-members.txt',
                    )

    # dataset agnostic infrastructure

    def build_infrastructure_config_output(self) -> dict:
        reference_infra = self.dataset_infrastructure['gcp'][self.config.common_dataset]
        return {
            'members_cache_location': reference_infra.infra.bucket_output_path(
                self.gcp_members_cache_bucket
            ),
        }

    def output_infrastructure_config(self):
        # we'll only do it on GCP for now
        reference_infra = self.dataset_infrastructure['gcp'][self.config.common_dataset]

        items = self.build_infrastructure_config_output().items()

        def _build_config(values):
            """Build config from pulumi awaited values"""
            keys = [v[0] for v in items]
            # nest in .infrastructure
            d = {'infrastructure': dict(zip(keys, values))}
            return toml.dumps(d)

        infra_config = pulumi.Output.all(*[v[1] for v in items]).apply(_build_config)
        bucket_name, suffix = self.config.config_destination[len('gs://') :].split(
            '/', maxsplit=1
        )
        reference_infra.infra.add_blob_to_bucket(
            'infrastructure-config',
            bucket=bucket_name,
            contents=infra_config,
            output_name=os.path.join(suffix, 'infrastructure.toml'),
        )

    # region ACCESS_CACHE

    @cached_property
    def gcp_members_cache_bucket(self):
        reference_infra = self.dataset_infrastructure['gcp'][self.config.common_dataset]
        return reference_infra.infra.create_bucket(
            f'{self.config.dataset_storage_prefix}members-group-cache',
            unique=True,
            versioning=True,
            lifecycle_rules=[],
        )

    def setup_gcp_access_cache_bucket(self):
        reference_infra = self.dataset_infrastructure['gcp'][self.config.common_dataset]

        group_cache_accessors = []

        if self.config.analysis_runner:
            group_cache_accessors.append(
                (
                    'analysis-runner',
                    self.config.analysis_runner.gcp.server_machine_account,
                )
            )

        if self.config.sample_metadata:
            group_cache_accessors.append(
                ('sample-metadata', self.config.sample_metadata.gcp.machine_account)
            )

        if self.config.web_service:
            group_cache_accessors.append(
                ('web-service', self.config.web_service.gcp.server_machine_account)
            )

        for key, account in group_cache_accessors:
            reference_infra.infra.add_member_to_bucket(
                f'{key}-members-group-cache-accessor',
                bucket=self.gcp_members_cache_bucket,
                member=account,
                membership=BucketMembership.READ,
            )

    @cached_property
    def gcp_sample_metadata_invoker_group(self):
        infra = self.dataset_infrastructure['gcp'][self.config.common_dataset].infra

        return self.group_provider.create_group(
            infra, cache_members=False, name='sample-metadata-invokers'
        )

    def setup_gcp_sample_metadata_cloudrun_invoker(self):
        # pylint: disable
        infra: GcpInfrastructure = self.dataset_infrastructure['gcp'][
            self.config.common_dataset
        ].infra
        infra.add_cloudrun_invoker(
            f'sample-metadata-cloudrun-invokers',
            service=self.config.sample_metadata.gcp.service_name,  # SAMPLE_METADATA_SERVICE_NAME,
            project=self.config.sample_metadata.gcp.project,  # SAMPLE_METADATA_PROJECT,
            member=self.gcp_sample_metadata_invoker_group,
        )


class CPGDatasetInfrastructure:
    """
    Logic for building infrastructure for a single dataset
    for one infrastructure object.
    """

    def __init__(
        self,
        config: CPGInfrastructureConfig,
        root: CPGInfrastructure,
        group_provider: CPGInfrastructure.GroupProvider,
        infra: CloudInfraBase,
        dataset_config: CPGDatasetConfig,
    ):
        self.config = config
        self.root = root
        self.group_provider = group_provider

        self.dataset_config: CPGDatasetConfig = dataset_config
        self.infra: CloudInfraBase = infra
        self.components: list[CPGDatasetComponents] = dataset_config.components.get(
            self.infra.name(),
            CPGDatasetComponents.default_component_for_infrastructure()[
                self.infra.name()
            ],
        )

        self.should_setup_storage = CPGDatasetComponents.STORAGE in self.components
        self.should_setup_spark = CPGDatasetComponents.SPARK in self.components
        self.should_setup_cromwell = CPGDatasetComponents.CROMWELL in self.components
        self.should_setup_notebooks = CPGDatasetComponents.NOTEBOOKS in self.components
        self.should_setup_sample_metadata = (
            CPGDatasetComponents.SAMPLE_METADATA in self.components
        )
        self.should_setup_hail = CPGDatasetComponents.HAIL_ACCOUNTS in self.components
        self.should_setup_container_registry = (
            CPGDatasetComponents.CONTAINER_REGISTRY in self.components
        )
        self.should_setup_analysis_runner = (
            CPGDatasetComponents.ANALYSIS_RUNNER in self.components
        )

        # outputs
        self.storage_tomls = {}

    def create_group(self, name: str, cache_members: bool = False):
        group_name = f'{self.dataset_config.dataset}-{name}'
        # group = self.infra.create_group(group_name)
        group = self.group_provider.create_group(
            self.infra, cache_members=cache_members, name=group_name
        )
        return group

    def main(self):
        self.setup_access_groups()
        self.setup_externally_specified_members()

        # optional components
        if self.should_setup_storage:
            self.setup_storage()
        if self.should_setup_sample_metadata:
            self.setup_sample_metadata()
        if self.should_setup_hail:
            self.setup_hail()
        if self.should_setup_cromwell:
            self.setup_cromwell()
        if self.should_setup_spark:
            self.setup_spark()
        if self.should_setup_notebooks:
            self.setup_notebooks()
        if self.should_setup_container_registry:
            self.setup_container_registry()
        if self.dataset_config.enable_shared_project:
            self.setup_shared_project()

        if self.should_setup_analysis_runner:
            self.setup_analysis_runner()

        self.infra.finalise()

    # region MACHINE ACCOUNTS

    @cached_property
    def main_upload_account(self):
        return self.infra.create_machine_account('main-upload')

    @cached_property
    def working_machine_accounts_by_type(
        self,
    ) -> dict[str, list[tuple[AccessLevel, Any]]]:
        machine_accounts: dict[str, list] = defaultdict(list)

        for access_level, account in self.hail_accounts_by_access_level.items():
            machine_accounts['hail'].append((access_level, account))
        for access_level, account in self.deployment_accounts_by_access_level.items():
            machine_accounts['deployment'].append((access_level, account))
        for (
            access_level,
            account,
        ) in self.dataproc_machine_accounts_by_access_level.items():
            machine_accounts['dataproc'].append((access_level, account))
        for (
            access_level,
            account,
        ) in self.cromwell_machine_accounts_by_access_level.items():
            machine_accounts['cromwell'].append((access_level, account))

        return machine_accounts

    def working_machine_accounts_kind_al_account_gen(
        self,
    ) -> Iterator[tuple[str, AccessLevel, Any]]:
        for kind, values in self.working_machine_accounts_by_type.items():
            for access_level, machine_account in values:
                yield kind, access_level, machine_account

    def working_machine_accounts_by_access_level(self):
        machine_accounts: dict[AccessLevel, list[Any]] = defaultdict(list)
        for _, values in self.working_machine_accounts_by_type.items():
            for access_level, machine_account in values:
                machine_accounts[access_level].append(machine_account)

        return machine_accounts

    @cached_property
    def deployment_accounts_by_access_level(self):
        accounts = {
            'test': self.dataset_config.deployment_service_account_test,
            'standard': self.dataset_config.deployment_service_account_standard,
            'full': self.dataset_config.deployment_service_account_full,
        }
        return {k: v for k, v in accounts.items() if v}

    # endregion MACHINE ACCOUNTS

    # region PERSON ACCESS
    def setup_externally_specified_members(self):
        if not INFRA_MEMBERS_PATH:
            return

        if not os.path.exists(INFRA_MEMBERS_PATH):
            raise ValueError(
                f'Could not find the "cpg-infrastructure-private" repo at: '
                f'{INFRA_MEMBERS_PATH}, consider setting the '
                f'"INFRA_MEMBERS_PATH" environment variable'
            )

        groups = [
            self.data_manager_group,
            self.analysis_group,
            self.metadata_access_group,
            self.upload_group,
            self.web_access_group,
        ]

        filepath = os.path.join(
            INFRA_MEMBERS_PATH, f'{self.dataset_config.dataset}/members.yaml'
        )

        if not os.path.exists(filepath):
            return

        with open(filepath, encoding='utf-8') as f:
            d = yaml.safe_load(f) or {}

        for group in groups:
            group_name = group.name.removeprefix(self.dataset_config.dataset + '-')
            for member in d.get(group_name, []):
                h = self.compute_hash(self.dataset_config.dataset, member)
                group.add_member(
                    self.infra.get_pulumi_name(f'{group.name}-member-{h}'),
                    member,
                )

    @staticmethod
    def compute_hash(dataset, member):
        """
        >>> CPGDatasetInfrastructure.compute_hash('dataset', 'hello.world@email.com')
        'HW-d51b65ee'
        """
        initials = ''.join(n[0] for n in member.split('@')[0].split('.')).upper()
        # I was going to say "add a salt", but we're displaying the initials,
        # so let's call it something like salt, monosodium glutamate ;)
        msg = dataset + member
        computed_hash = xxhash.xxh32(msg.encode()).hexdigest()
        return initials + '-' + computed_hash

    # endregion

    # region ACCESS GROUPS

    def setup_access_groups(self):
        self.setup_web_access_group_memberships()
        self.setup_access_level_group_memberships()
        self.setup_dependencies_group_memberships()

        # transitive person groups
        self.analysis_group.add_member(
            self.infra.get_pulumi_name('data-manager-in-analysis'),
            self.data_manager_group,
        )
        self.upload_group.add_member(
            self.infra.get_pulumi_name('data-manager-in-upload'),
            self.data_manager_group,
        )
        self.metadata_access_group.add_member(
            self.infra.get_pulumi_name('analysis-in-metadata'), self.analysis_group
        )
        self.web_access_group.add_member(
            self.infra.get_pulumi_name('metadata-in-web-access'),
            self.metadata_access_group,
        )

        # transitive storage groups
        self.test_read_group.add_member(
            self.infra.get_pulumi_name('test-full-in-test-read'), self.test_full_group
        )
        self.test_full_group.add_member(
            self.infra.get_pulumi_name('analysis-group-in-test-full'),
            self.analysis_group,
        )
        self.test_full_group.add_member(
            self.infra.get_pulumi_name('full-in-test-full'), self.full_group
        )
        self.test_full_group.add_member(
            self.infra.get_pulumi_name('test-in-test-full'), self.test_group
        )

        self.main_list_group.add_member(
            self.infra.get_pulumi_name('analysis-group-in-main-list'),
            self.analysis_group,
        )
        self.main_read_group.add_member(
            self.infra.get_pulumi_name('main-create-in-main-read'),
            self.main_create_group,
        )
        self.main_read_group.add_member(
            self.infra.get_pulumi_name('data-manager-in-main-read'),
            self.data_manager_group,
        )
        self.main_create_group.add_member(
            self.infra.get_pulumi_name('standard-in-main-create'), self.standard_group
        )
        self.main_create_group.add_member(
            self.infra.get_pulumi_name('full-in-main-create'), self.full_group
        )

        if isinstance(self.infra, GcpInfrastructure):
            self.setup_gcp_monitoring_access()

    @cached_property
    def data_manager_group(self):
        return self.create_group('data-manager')

    @cached_property
    def images_reader_group(self):
        return self.create_group('images-reader')

    @cached_property
    def images_writer_group(self):
        return self.create_group('images-writer')

    @cached_property
    def analysis_group(self):
        return self.create_group('analysis', cache_members=True)

    @cached_property
    def metadata_access_group(self):
        return self.create_group('metadata-access')

    @cached_property
    def web_access_group(self):
        return self.create_group('web-access', cache_members=True)

    @cached_property
    def upload_group(self):
        """
        We want people to upload machine accounts, so it makes sense for us to
        give collaborators ONE set of credentials, and add those credentials to
        multiple upload groups. This makes who has access to datasets
        more transparent.
        """
        return self.create_group('upload')

    @cached_property
    def release_access_group(self):
        return self.create_group('release-access')

    # access groups

    @cached_property
    def test_read_group(self):
        return self.create_group('test-read')

    @cached_property
    def test_full_group(self):
        return self.create_group('test-full')

    @cached_property
    def main_list_group(self):
        return self.create_group('main-list')

    @cached_property
    def main_read_group(self):
        return self.create_group('main-read')

    @cached_property
    def main_create_group(self):
        return self.create_group('main-create')

    @cached_property
    def test_group(self):
        return self.create_group('test')

    @cached_property
    def standard_group(self):
        return self.create_group('standard')

    @cached_property
    def full_group(self):
        return self.create_group('full')

    @cached_property
    def access_level_groups(self) -> dict[AccessLevel, Any]:
        return {
            'test': self.test_group,
            'standard': self.standard_group,
            'full': self.full_group,
        }

    @staticmethod
    def get_pulumi_output_group_name(*, infra_name: str, dataset: str, kind: str):
        return f'{infra_name}-{dataset}-{kind}-group-id'

    def setup_web_access_group_memberships(self):
        self.web_access_group.add_member(
            self.infra.get_pulumi_name('analysis-in-web-access'),
            member=self.analysis_group,
        )

    def setup_access_level_group_memberships(self):
        for (
            kind,
            access_level,
            machine_account,
        ) in self.working_machine_accounts_kind_al_account_gen():
            group = self.access_level_groups[access_level]
            group.add_member(
                self.infra.get_pulumi_name(
                    f'{kind}-{access_level}-access-level-group-membership'
                ),
                member=machine_account,
            )

    def setup_gcp_monitoring_access(self):
        assert isinstance(self.infra, GcpInfrastructure)

        self.infra.add_project_role(
            'project-compute-viewer',
            role='roles/compute.viewer',
            member=self.analysis_group.group,
            project=self.infra.project_id,
        )

        self.infra.add_project_role(
            'project-logging-viewer',
            role='roles/logging.viewer',
            member=self.analysis_group.group,
            project=self.infra.project_id,
        )

        self.infra.add_project_role(
            'project-monitoring-viewer',
            member=self.analysis_group.group,
            role='roles/monitoring.viewer',
        )

    # endregion ACCESS GROUPS
    # region STORAGE

    def setup_storage(self):
        if not self.should_setup_storage:
            return

        self.setup_storage_common_test_access()
        self.infra.give_member_ability_to_list_buckets(
            'project-buckets-lister', self.analysis_group
        )
        self.setup_storage_archive_bucket_permissions()
        self.setup_storage_main_bucket_permissions()
        self.setup_storage_main_tmp_bucket()
        self.setup_storage_main_analysis_bucket()
        self.setup_storage_main_web_bucket_permissions()
        self.setup_storage_main_upload_buckets_permissions()
        self.setup_storage_test_buckets_permissions()

        if self.dataset_config.enable_release:
            self.setup_storage_release_bucket_permissions()

        if isinstance(self.infra, GcpInfrastructure):
            self.setup_storage_gcp_requester_pays_access()

        self.setup_storage_outputs()

    def setup_storage_common_test_access(self):
        if self.dataset_config.dataset != self.config.common_dataset:
            return

        self.infra.add_member_to_bucket(
            self.dataset_config.dataset + '-test-accessing-main',
            bucket=self.main_bucket,
            member=self.test_read_group,
            membership=BucketMembership.READ,
        )

    def setup_storage_outputs(self):
        buckets = {
            'main': {
                'default': self.infra.bucket_output_path(self.main_bucket),
                'web': self.infra.bucket_output_path(self.main_web_bucket),
                'analysis': self.infra.bucket_output_path(self.main_analysis_bucket),
                'tmp': self.infra.bucket_output_path(self.main_tmp_bucket),
                'upload': self.infra.bucket_output_path(
                    self.main_upload_buckets['main-upload']
                ),
                'web_url': self.config.web_url_template.format(
                    namespace='main', dataset=self.dataset_config.dataset
                ),
            },
            'test': {
                'default': self.infra.bucket_output_path(self.test_bucket),
                'web': self.infra.bucket_output_path(self.test_web_bucket),
                'analysis': self.infra.bucket_output_path(self.test_analysis_bucket),
                'tmp': self.infra.bucket_output_path(self.test_tmp_bucket),
                'upload': self.infra.bucket_output_path(self.test_upload_bucket),
                'web_url': self.config.web_url_template.format(
                    namespace='test', dataset=self.dataset_config.dataset
                ),
            },
        }

        stacks_to_reference = self.root.dataset_infrastructure.get(
            self.infra.name(), {}
        )
        for namespace, al_buckets in buckets.items():
            configs_to_merge = []
            for dependent_dataset in self.dataset_config.depends_on:
                if config := stacks_to_reference[dependent_dataset].storage_tomls.get(
                    namespace
                ):
                    configs_to_merge.append(config)

            prepare_config_kwargs = {}
            if configs_to_merge:
                # Merge them here, because we have to pass it as a single
                # keyword-argument to Pulumi so we can reference it, but Pulumi
                # won't resolve a List[Output[T]]
                prepare_config_kwargs['_extra_configs'] = pulumi.Output.all(
                    *configs_to_merge
                ).apply(TOML_CONFIG_JOINER.join)

            if namespace == 'main':
                prepare_config_kwargs.update(
                    {
                        f'{ns}-{cat}': _bucket
                        for ns, ns_buckets in buckets.items()
                        for cat, _bucket in ns_buckets.items()
                    }
                )

                def _pulumi_prepare_function(arg):
                    """Redefine like this as Pulumi drops the self somehow"""
                    return self._pulumi_prepare_storage_outputs_main_function(arg)

            else:
                prepare_config_kwargs.update(al_buckets)

                def _pulumi_prepare_function(arg):
                    return self._pulumi_prepare_storage_outputs_test_function(arg)

            # This is a pulumi.Output[String]
            dataset_storage_config = pulumi.output.Output.all(
                **prepare_config_kwargs
            ).apply(_pulumi_prepare_function)

            # this export is important, it's how direct dependencies will be able to
            # access the nested dependencies, this export is potentially depending
            # on transitive dependencies.
            self.storage_tomls[namespace] = dataset_storage_config
            self.add_config_toml_to_bucket(
                namespace=namespace, contents=dataset_storage_config
            )

    def add_config_toml_to_bucket(self, namespace, contents: pulumi.Output):
        """
        Write the config to a bucket, this function decides the output-path based
        on the current deploy infra, dataset, access_level.
        :param namespace: test / main
        :param contents: some Pulumi awaitable string
        """
        if not self.config.config_destination:
            return

        if isinstance(self.infra, DryRunInfra):
            # we're likely not running in the pulumi engine,
            # so skip this step
            return

        _infra_to_call_function_on = None
        infra_prefix_map = [
            ('gs://', GcpInfrastructure),
            ('hail-az://', AzureInfra),
        ]
        for prefix, I in infra_prefix_map:
            if self.config.config_destination.startswith(prefix):
                _infra_to_call_function_on = (
                    self.infra
                    if isinstance(self.infra, I)
                    else I(self.config, self.dataset_config)
                )
                break
        else:
            raise ValueError(
                f'Could not find infra to save blob to for config_destination: '
                f'{self.config.config_destination}'
            )

        bucket_name, suffix = self.config.config_destination[len('gs://') :].split(
            '/', maxsplit=1
        )

        name = f'{self.infra.name()}-{self.dataset_config.dataset}-{namespace}'
        output_name = os.path.join(
            suffix,
            'storage',
            f'{self.infra.name()}/{self.dataset_config.dataset}-{namespace}' + '.toml',
        )

        _infra_to_call_function_on.add_blob_to_bucket(
            resource_name=f'storage-config-{name}',
            bucket=bucket_name,
            output_name=output_name,
            contents=contents,
        )

    def _pulumi_prepare_storage_outputs_test_function(self, arg):
        """
        Don't call this directly from Pulumi, as it strips the self
        """
        kwargs = dict(arg)
        config_dict = {}
        if '_extra_configs' in kwargs:
            for config_str in kwargs.pop('_extra_configs').split(TOML_CONFIG_JOINER):
                cpg_utils.config.update_dict(config_dict, toml.loads(config_str))

        storage_dict = {
            'storage': {'default': kwargs, self.dataset_config.dataset: kwargs}
        }
        if config_dict:
            cpg_utils.config.update_dict(config_dict, storage_dict)
        else:
            config_dict = storage_dict

        d = toml.dumps(config_dict)
        return d

    def _pulumi_prepare_storage_outputs_main_function(self, arg):
        kwargs = dict(arg)
        config_dict = {}
        if '_extra_configs' in kwargs:
            for config_str in kwargs.pop('_extra_configs').split(TOML_CONFIG_JOINER):
                cpg_utils.config.update_dict(config_dict, toml.loads(config_str))

        test_buckets = {
            name.removeprefix('test-'): bucket_path
            for name, bucket_path in kwargs.items()
            if name.startswith('test-')
        }
        main_buckets = {
            name.removeprefix('main-'): bucket_path
            for name, bucket_path in kwargs.items()
            if name.startswith('main-')
        }

        obj = {**main_buckets, 'test': test_buckets}
        storage_dict = {
            'storage': {
                'default': obj,
                self.dataset_config.dataset: obj,
            },
        }
        if config_dict:
            cpg_utils.config.update_dict(config_dict, storage_dict)
        else:
            config_dict = storage_dict

        d = toml.dumps(config_dict)
        return d

    def setup_storage_gcp_requester_pays_access(self):
        """
        Allows the usage of requester-pays buckets for
        access + test + standard + full groups
        :return:
        """
        assert isinstance(self.infra, GcpInfrastructure)

        kinds = {
            'analysis-group': self.analysis_group,
            **self.access_level_groups,
        }
        for key, account in kinds.items():
            # Allow the usage of requester-pays buckets.
            self.infra.add_project_role(
                f'{key}-serviceusage-consumer',
                role='roles/serviceusage.serviceUsageConsumer',
                member=account,
            )

    def setup_storage_archive_bucket_permissions(self):
        self.infra.add_member_to_bucket(
            'main-list-archive-bucket',
            self.archive_bucket,
            self.main_list_group,
            BucketMembership.LIST,
        )
        self.infra.add_member_to_bucket(
            'full-archive-bucket-admin',
            self.archive_bucket,
            self.full_group,
            BucketMembership.MUTATE,
        )

    @cached_property
    def archive_bucket(self):
        return self.infra.create_bucket(
            'archive',
            lifecycle_rules=[
                self.infra.bucket_rule_archive(days=self.dataset_config.archive_age),
                self.infra.bucket_rule_undelete(),
            ],
        )

    # region MAIN BUCKETS

    def setup_storage_main_bucket_permissions(self):
        # analysis already has list permission

        self.infra.add_member_to_bucket(
            'main-read-main-bucket-read',
            self.main_bucket,
            self.main_read_group,
            BucketMembership.READ,
        )

        self.infra.add_member_to_bucket(
            'main-create-main-bucket-view-create',
            self.main_bucket,
            self.main_create_group,
            BucketMembership.APPEND,
        )

        self.infra.add_member_to_bucket(
            'full-main-bucket-admin',
            self.main_bucket,
            self.full_group,
            BucketMembership.MUTATE,
        )

    def setup_storage_main_tmp_bucket(self):
        self.infra.add_member_to_bucket(
            'main-read-main-tmp-bucket-read',
            self.main_tmp_bucket,
            self.main_read_group,
            BucketMembership.READ,
        )

        self.infra.add_member_to_bucket(
            'main-create-main-tmp-bucket-view-create',
            self.main_tmp_bucket,
            self.main_create_group,
            BucketMembership.APPEND,
        )

        self.infra.add_member_to_bucket(
            'full-main-tmp-bucket-admin',
            self.main_tmp_bucket,
            self.full_group,
            BucketMembership.MUTATE,
        )

    def setup_storage_main_analysis_bucket(self):
        self.infra.add_member_to_bucket(
            'analysis-group-main-analysis-bucket-viewer',
            self.main_analysis_bucket,
            self.analysis_group,
            BucketMembership.READ,
        )

        self.infra.add_member_to_bucket(
            'main-read-main-analysis-bucket-viewer',
            self.main_analysis_bucket,
            self.main_read_group,
            BucketMembership.READ,
        )
        self.infra.add_member_to_bucket(
            'main-create-main-analysis-bucket-view-create',
            self.main_analysis_bucket,
            self.main_create_group,
            BucketMembership.APPEND,
        )

        self.infra.add_member_to_bucket(
            'full-main-analysis-bucket-admin',
            self.main_analysis_bucket,
            self.full_group,
            BucketMembership.MUTATE,
        )

    def setup_storage_main_web_bucket_permissions(self):
        self.infra.add_member_to_bucket(
            'analysis-group-main-web-bucket-viewer',
            self.main_web_bucket,
            self.analysis_group,
            BucketMembership.READ,
        )

        # web-server
        if isinstance(self.infra, GcpInfrastructure):
            self.infra.add_member_to_bucket(
                'web-server-main-web-bucket-viewer',
                self.main_web_bucket,
                self.config.web_service.gcp.server_machine_account,  # WEB_SERVER_SERVICE_ACCOUNT,
                BucketMembership.READ,
            )

        self.infra.add_member_to_bucket(
            'main-read-main-web-bucket-viewer',
            self.main_web_bucket,
            self.main_read_group,
            BucketMembership.APPEND,
        )

        self.infra.add_member_to_bucket(
            'full-main-web-bucket-admin',
            self.main_web_bucket,
            self.full_group,
            BucketMembership.MUTATE,
        )

    def setup_storage_main_upload_buckets_permissions(self):
        for bname, main_upload_bucket in self.main_upload_buckets.items():
            # main_upload SA has ADMIN
            self.infra.add_member_to_bucket(
                f'main-upload-service-account-{bname}-bucket-creator',
                bucket=main_upload_bucket,
                member=self.main_upload_account,
                membership=BucketMembership.MUTATE,
            )

            # upload_group has ADMIN
            self.infra.add_member_to_bucket(
                f'main-upload-upload-group-{bname}-bucket-admin',
                bucket=main_upload_bucket,
                member=self.upload_group,
                membership=BucketMembership.MUTATE,
            )

            # full GROUP has ADMIN
            self.infra.add_member_to_bucket(
                f'full-{bname}-bucket-admin',
                bucket=main_upload_bucket,
                member=self.full_group,
                membership=BucketMembership.MUTATE,
            )

            self.infra.add_member_to_bucket(
                f'main-read-{bname}-bucket-viewer',
                bucket=main_upload_bucket,
                member=self.main_read_group,
                membership=BucketMembership.READ,
            )

            # access GROUP has VIEWER
            # (semi surprising tbh, but useful for reading uploaded metadata)
            self.infra.add_member_to_bucket(
                f'analysis-group-{bname}-bucket-viewer',
                bucket=main_upload_bucket,
                member=self.analysis_group,
                membership=BucketMembership.READ,
            )

    @cached_property
    def main_bucket(self):
        return self.infra.create_bucket(
            'main', lifecycle_rules=[self.infra.bucket_rule_undelete()]
        )

    @cached_property
    def main_tmp_bucket(self):
        return self.infra.create_bucket(
            'main-tmp',
            lifecycle_rules=[self.infra.bucket_rule_temporary()],
            versioning=False,
        )

    @cached_property
    def main_analysis_bucket(self):
        return self.infra.create_bucket(
            'main-analysis', lifecycle_rules=[self.infra.bucket_rule_undelete()]
        )

    @cached_property
    def main_web_bucket(self):
        return self.infra.create_bucket(
            'main-web', lifecycle_rules=[self.infra.bucket_rule_undelete()]
        )

    @cached_property
    def main_upload_buckets(self) -> dict[str, Any]:
        main_upload_undelete = self.infra.bucket_rule_undelete(days=30)
        main_upload_buckets = {
            'main-upload': self.infra.create_bucket(
                'main-upload', lifecycle_rules=[main_upload_undelete]
            )
        }

        for additional_upload_bucket in self.dataset_config.additional_upload_buckets:
            main_upload_buckets[additional_upload_bucket] = self.infra.create_bucket(
                additional_upload_bucket,
                lifecycle_rules=[main_upload_undelete],
                unique=True,
            )

        return main_upload_buckets

    # endregion MAIN BUCKETS
    # region TEST BUCKETS

    def setup_storage_test_buckets_permissions(self):
        """
        Test bucket permissions are much more uniform,
        so just work out some more generic mechanism
        """

        buckets = [
            ('test', self.test_bucket),
            ('test-analysis', self.test_analysis_bucket),
            ('test-tmp', self.test_tmp_bucket),
            ('test-web', self.test_web_bucket),
            ('test-upload', self.test_upload_bucket),
        ]

        for bucket_name, bucket in buckets:
            self.infra.add_member_to_bucket(
                f'test-full-{bucket_name}-admin',
                bucket,
                self.test_full_group,
                BucketMembership.MUTATE,
            )

            self.infra.add_member_to_bucket(
                f'test-read-{bucket_name}-read',
                bucket,
                self.test_read_group,
                BucketMembership.READ,
            )

        # give web-server access to test-bucket
        if isinstance(self.infra, GcpInfrastructure):
            self.infra.add_member_to_bucket(
                'web-server-test-web-bucket-viewer',
                bucket=self.test_web_bucket,
                member=self.config.web_service.gcp.server_machine_account,  # WEB_SERVER_SERVICE_ACCOUNT,
                membership=BucketMembership.READ,
            )

    @cached_property
    def test_bucket(self):
        return self.infra.create_bucket(
            'test', lifecycle_rules=[self.infra.bucket_rule_undelete()]
        )

    @cached_property
    def test_analysis_bucket(self):
        return self.infra.create_bucket(
            'test-analysis', lifecycle_rules=[self.infra.bucket_rule_undelete()]
        )

    @cached_property
    def test_web_bucket(self):
        return self.infra.create_bucket(
            'test-web', lifecycle_rules=[self.infra.bucket_rule_undelete()]
        )

    @cached_property
    def test_tmp_bucket(self):
        return self.infra.create_bucket(
            'test-tmp',
            lifecycle_rules=[self.infra.bucket_rule_temporary()],
            versioning=False,
        )

    @cached_property
    def test_upload_bucket(self):
        return self.infra.create_bucket(
            'test-upload', lifecycle_rules=[self.infra.bucket_rule_undelete()]
        )

    # endregion TEST BUCKETS
    # region RELEASE BUCKETS

    def setup_storage_release_bucket_permissions(self):
        self.infra.add_member_to_bucket(
            'analysis-group-release-bucket-viewer',
            self.release_bucket,
            self.analysis_group,
            BucketMembership.READ,
        )

        self.infra.add_member_to_bucket(
            'release-access-group-release-bucket-viewer',
            self.release_bucket,
            self.release_access_group,
            BucketMembership.READ,
        )

        self.infra.add_member_to_bucket(
            'full-release-bucket-admin',
            self.release_bucket,
            self.full_group,
            BucketMembership.MUTATE,
        )

    @cached_property
    def release_bucket(self):
        return self.infra.create_bucket(
            'release',
            lifecycle_rules=[self.infra.bucket_rule_undelete()],
            requester_pays=True,
        )

    # endregion RELEASE BUCKETS
    # endregion STORAGE
    # region HAIL

    def setup_hail(self):
        self.setup_hail_bucket_permissions()
        self.setup_hail_wheels_bucket_permissions()

    def setup_hail_bucket_permissions(self):
        for (
            access_level,
            hail_machine_account,
        ) in self.hail_accounts_by_access_level.items():
            # Full access to the Hail Batch bucket.
            self.infra.add_member_to_bucket(
                f'hail-service-account-{access_level}-hail-bucket-admin',
                self.hail_bucket,
                hail_machine_account,
                BucketMembership.MUTATE,
            )

        if self.should_setup_analysis_runner and isinstance(
            self.infra, GcpInfrastructure
        ):
            # TODO: this will be more complicated for Azure, because analysis-runner
            #   needs access to Azure bucket to write wheels / jars
            # The analysis-runner needs Hail bucket access for compiled code.
            self.infra.add_member_to_bucket(
                'analysis-runner-hail-bucket-admin',
                bucket=self.hail_bucket,
                member=self.config.analysis_runner.gcp.server_machine_account,  # ANALYSIS_RUNNER_SERVICE_ACCOUNT,
                membership=BucketMembership.MUTATE,
            )

    def setup_hail_wheels_bucket_permissions(self):
        keys = {'analysis-group': self.analysis_group, **self.access_level_groups}

        bucket = None
        if isinstance(self.infra, GcpInfrastructure):
            bucket = self.config.hail.gcp.wheel_bucket_name

        if not bucket:
            return

        for key, group in keys.items():
            self.infra.add_member_to_bucket(
                f'{key}-hail-wheels-viewer',
                bucket=bucket,
                member=group,
                membership=BucketMembership.READ,
            )

    @cached_property
    def hail_accounts_by_access_level(self):
        if not self.should_setup_hail:
            return {}

        accounts = {}
        if isinstance(self.infra, GcpInfrastructure):
            accounts = {
                'test': self.dataset_config.gcp.hail_service_account_test,
                'standard': self.dataset_config.gcp.hail_service_account_standard,
                'full': self.dataset_config.gcp.hail_service_account_full,
            }
        elif isinstance(self.infra, AzureInfra):
            assert (
                self.dataset_config.azure
            ), 'dataset_config.azure is required to be set'
            accounts = {
                'test': self.dataset_config.azure.hail_service_account_test,
                'standard': self.dataset_config.azure.hail_service_account_standard,
                'full': self.dataset_config.azure.hail_service_account_full,
            }
        else:
            return {}
        accounts = {cat: ac for cat, ac in accounts.items() if ac}
        return accounts

    @cached_property
    def hail_bucket(self):
        return self.infra.create_bucket(
            'hail', lifecycle_rules=[self.infra.bucket_rule_temporary()]
        )

    # endregion HAIL
    # region CROMWELL

    def setup_cromwell(self):
        if not self.should_setup_cromwell:
            return

        self.setup_cromwell_machine_accounts()
        self.setup_cromwell_credentials()

    def setup_cromwell_machine_accounts(self):
        for (
            access_level,
            machine_account,
        ) in self.cromwell_machine_accounts_by_access_level.items():
            # To use a service account for VMs, Cromwell accounts need
            # to be allowed to use themselves ;)
            self.infra.add_member_to_machine_account_access(
                f'cromwell-service-account-{access_level}-service-account-user',
                machine_account,
                machine_account,
            )

            # TODO: test if this is necessary, I don't think it should be :suss:
            # Allow the Cromwell SERVER to run worker VMs using the Cromwell SAs
            self.infra.add_member_to_machine_account_access(
                f'cromwell-runner-{access_level}-service-account-user',
                machine_account,
                self.config.cromwell.gcp.runner_machine_account,  # CROMWELL_RUNNER_ACCOUNT,
            )

        if isinstance(self.infra, GcpInfrastructure):
            self._gcp_setup_cromwell()

    def setup_cromwell_credentials(self):
        for (
            access_level,
            cromwell_account,
        ) in self.cromwell_machine_accounts_by_access_level.items():
            secret = self.infra.create_secret(
                f'{self.dataset_config.dataset}-cromwell-{access_level}-key',
                project=self.config.analysis_runner.gcp.project,  # ANALYSIS_RUNNER_PROJECT,
            )

            credentials = self.infra.get_credentials_for_machine_account(
                f'cromwell-service-account-{access_level}-key', cromwell_account
            )

            # add credentials to the secret
            self.infra.add_secret_version(
                f'cromwell-service-account-{access_level}-secret-version',
                secret=secret,
                contents=credentials,
            )

            # allow the analysis-runner to view the secret
            self.infra.add_secret_member(
                f'cromwell-service-account-{access_level}-secret-accessor',
                secret=secret,
                member=self.config.analysis_runner.gcp.server_machine_account,  # ANALYSIS_RUNNER_SERVICE_ACCOUNT,
                membership=SecretMembership.ACCESSOR,
                project=self.config.analysis_runner.gcp.project,  # ANALYSIS_RUNNER_PROJECT,
            )

            # Allow the Hail service account to access its corresponding cromwell key
            if self.should_setup_hail:
                if hail_service_account := self.hail_accounts_by_access_level.get(
                    access_level
                ):
                    self.infra.add_secret_member(
                        f'cromwell-service-account-{access_level}-self-accessor',
                        project=self.config.analysis_runner.gcp.project,  # ANALYSIS_RUNNER_PROJECT,
                        secret=secret,
                        member=hail_service_account,
                        membership=SecretMembership.ACCESSOR,
                    )

    @cached_property
    def cromwell_machine_accounts_by_access_level(self) -> dict[AccessLevel, Any]:
        if not self.should_setup_cromwell:
            return {}

        accounts = {
            access_level: self.infra.create_machine_account(f'cromwell-{access_level}')
            for access_level in ACCESS_LEVELS
        }
        return accounts

    def _gcp_setup_cromwell(self):
        assert isinstance(self.infra, GcpInfrastructure)

        # Add Hail service accounts to (premade) Cromwell access group.
        for access_level, hail_account in self.hail_accounts_by_access_level.items():
            # premade google group, so don't manage this one
            self.infra.add_group_member(
                f'hail-service-account-{access_level}-cromwell-access',
                group=self.config.cromwell.gcp.access_group_id,  # CROMWELL_ACCESS_GROUP_ID,
                member=hail_account,
            )

        # Allow the Cromwell service accounts to run workflows.
        for (
            access_level,
            account,
        ) in self.cromwell_machine_accounts_by_access_level.items():
            self.infra.add_member_to_lifescience_api(
                f'cromwell-service-account-{access_level}-workflows-runner',
                account,
            )

    # endregion CROMWELL
    # region SPARK

    def setup_spark(self):
        if not self.should_setup_spark:
            return

        spark_accounts = self.dataproc_machine_accounts_by_access_level
        for access_level, hail_account in self.hail_accounts_by_access_level.items():
            # Allow the hail account to run jobs AS the spark user
            self.infra.add_member_to_machine_account_access(
                f'hail-service-account-{access_level}-dataproc-service-account-user',
                spark_accounts[access_level],
                hail_account,
            )

        if isinstance(self.infra, GcpInfrastructure):
            for access_level, spark_account in spark_accounts.items():
                # allow the spark_account to run jobs
                self.infra.add_member_to_dataproc_api(
                    f'dataproc-service-account-{access_level}-dataproc-worker',
                    spark_account,
                    f'{self.infra.organization.id}/roles/DataprocWorkerWithoutStorageAccess',
                )

            for (
                access_level,
                hail_account,
            ) in self.hail_accounts_by_access_level.items():
                # Allow hail account to create a cluster
                self.infra.add_member_to_dataproc_api(
                    f'hail-service-account-{access_level}-dataproc-admin',
                    account=hail_account,
                    role='admin',
                )

                # Give hail worker permissions to submit jobs.
                self.infra.add_member_to_dataproc_api(
                    f'hail-service-account-{access_level}-dataproc-worker',
                    account=hail_account,
                    role=f'{self.infra.organization.id}/roles/DataprocWorkerWithoutStorageAccess',
                )

            self.infra.add_project_role(
                'project-dataproc-viewer',
                role='roles/dataproc.viewer',
                member=self.analysis_group,
                project=self.infra.project_id,
            )

    @cached_property
    def dataproc_machine_accounts_by_access_level(self) -> dict[AccessLevel, Any]:
        if not self.should_setup_spark:
            return {}

        accounts = {
            access_level: self.infra.create_machine_account(f'dataproc-{access_level}')
            for access_level in ACCESS_LEVELS
        }
        return accounts

    # endregion SPARK
    # region SAMPLE METADATA

    def setup_sample_metadata(self):
        if not self.should_setup_sample_metadata:
            return

        self.setup_sample_metadata_access_permissions()

        if isinstance(self.infra, GcpInfrastructure):
            # do some cloudrun stuff
            self.setup_sample_metadata_cloudrun_permissions()
        elif isinstance(self.infra, AzureInfra):
            # we'll do some custom stuff here :)
            raise NotImplementedError

    @cached_property
    def sample_metadata_groups(
        self,
    ) -> dict[str, CPGInfrastructure.GroupProvider.Group]:
        if not self.should_setup_sample_metadata:
            return {}

        sm_groups = {
            key: self.create_group(f'sample-metadata-{key}', cache_members=True)
            for key in SAMPLE_METADATA_PERMISSIONS
        }

        return sm_groups

    def setup_sample_metadata_cloudrun_permissions(self):
        # now we give the sample_metadata_access_group access to cloud-run instance
        assert isinstance(self.infra, GcpInfrastructure)

        self.root.gcp_sample_metadata_invoker_group.add_member(
            self.infra.get_pulumi_name(f'sample-metadata-analysis-invoker'),
            self.analysis_group,
        )
        for sm_type, group in self.sample_metadata_groups.items():
            self.root.gcp_sample_metadata_invoker_group.add_member(
                self.infra.get_pulumi_name(f'sample-metadata-{sm_type}-invoker'), group
            )

    def setup_sample_metadata_access_permissions(self):
        if not self.should_setup_sample_metadata:
            return
        sm_access_levels: list[SampleMetadataAccessorMembership] = [
            SampleMetadataAccessorMembership(
                name='human',
                member=self.analysis_group,
                permissions=(SM_MAIN_READ, SM_TEST_READ, SM_TEST_WRITE),
            ),
            SampleMetadataAccessorMembership(
                name='data-manager-group',
                member=self.data_manager_group,
                permissions=SAMPLE_METADATA_PERMISSIONS,
            ),
            SampleMetadataAccessorMembership(
                name='metadata-group',
                member=self.metadata_access_group,
                permissions=(SM_MAIN_READ, SM_TEST_READ, SM_TEST_WRITE),
            ),
            SampleMetadataAccessorMembership(
                name='test-read',
                member=self.test_read_group,
                permissions=(SM_MAIN_READ, SM_TEST_READ, SM_TEST_WRITE),
            ),
            SampleMetadataAccessorMembership(
                name='test-write',
                member=self.test_full_group,
                permissions=(SM_MAIN_READ, SM_TEST_READ, SM_TEST_WRITE),
            ),
            SampleMetadataAccessorMembership(
                name='main-read',
                member=self.main_read_group,
                permissions=(SM_MAIN_READ,),
            ),
            SampleMetadataAccessorMembership(
                name='main-write',
                member=self.main_create_group,
                permissions=(SM_MAIN_READ, SM_MAIN_WRITE),
            ),
            SampleMetadataAccessorMembership(
                name='full',
                member=self.full_group,
                permissions=SAMPLE_METADATA_PERMISSIONS,
            ),
            # allow the analysis-runner logging cloud function to update the sample-metadata project
            SampleMetadataAccessorMembership(
                name='analysis-runner-logger',
                member=self.config.analysis_runner.gcp.logger_machine_account,
                permissions=SAMPLE_METADATA_PERMISSIONS,
            ),
        ]

        # extra custom SAs
        extra_sm_read_sas = self.dataset_config.sm_read_only_sas
        extra_sm_write_sas = self.dataset_config.sm_read_write_sas

        for sa in extra_sm_read_sas:
            sm_access_levels.append(
                SampleMetadataAccessorMembership(
                    name=self._get_name_from_external_sa(sa),
                    member=sa,
                    permissions=(SM_MAIN_READ,),
                )
            )
        for sa in extra_sm_write_sas:
            sm_access_levels.append(
                SampleMetadataAccessorMembership(
                    name=self._get_name_from_external_sa(sa),
                    member=sa,
                    permissions=(SM_MAIN_READ, SM_MAIN_WRITE),
                )
            )

        for name, member, permission in sm_access_levels:
            for kind in permission:
                self.sample_metadata_groups[kind].add_member(
                    self.infra.get_pulumi_name(
                        f'sample-metadata-{kind}-{name}-group-membership'
                    ),
                    member=member,
                )

    # endregion SAMPLE METADATA
    # region CONTAINER REGISTRY

    def setup_container_registry(self):
        """
        Give compute-accounts access to analysis-runner
        + cpg-common container registries
        :return:
        """
        self.setup_container_read_write_permissions()
        self.setup_dataset_container_registry()
        self.setup_analysis_runner_container_registry()

    def setup_analysis_runner_container_registry(self):
        if not isinstance(self.infra, GcpInfrastructure):
            return

        if self.dataset_config.dataset != self.config.common_dataset:
            return

        self.infra.add_member_to_container_registry(
            f'images-reader-in-analysis-runner',
            registry=self.config.analysis_runner.gcp.container_registry_name,
            project=self.config.analysis_runner.gcp.project,
            member=self.images_reader_group,
            membership=ContainerRegistryMembership.READER,
        )

    def setup_container_read_write_permissions(self):
        """
        Add members to images-reader/writer groups
        :return:
        """
        self.images_writer_group.add_member(
            self.infra.get_pulumi_name(f'standard-in-images-writer-group-member'),
            self.standard_group,
        )
        self.images_writer_group.add_member(
            self.infra.get_pulumi_name(f'full-in-images-writer-group-member'),
            self.full_group,
        )

        accounts = {'analysis': self.analysis_group, **self.access_level_groups}
        for kind, account in accounts.items():
            self.images_reader_group.add_member(
                self.infra.get_pulumi_name(f'{kind}-in-images-reader-group-member'),
                account,
            )

    def setup_dataset_container_registry(self):
        """
        If required, setup a container registry for a dataset
        :return:
        """
        if not self.dataset_config.create_container_registry:
            return

        # mostly because this current format requires the project_id
        custom_container_registry = self.infra.create_container_registry('images')

        self.infra.add_member_to_container_registry(
            f'images-reader-in-container-registry',
            registry=custom_container_registry,
            member=self.images_reader_group,
            membership=ContainerRegistryMembership.READER,
        )
        self.infra.add_member_to_container_registry(
            f'images-writer-in-container-registry',
            registry=custom_container_registry,
            member=self.images_writer_group,
            membership=ContainerRegistryMembership.WRITER,
        )

    # endregion CONTAINER REGISTRY
    # region NOTEBOOKS

    def setup_notebooks(self):
        self.setup_notebooks_account_permissions()

    def setup_notebooks_account_permissions(self):
        # allow access group to use notebook account
        self.infra.add_member_to_machine_account_access(
            'notebook-account-users',
            machine_account=self.notebook_account,
            member=self.analysis_group,
        )

        # Grant the notebook account the same permissions as the access group members.
        self.analysis_group.add_member(
            self.infra.get_pulumi_name('notebook-service-account-group-member'),
            member=self.notebook_account,
        )

        if isinstance(self.infra, GcpInfrastructure):
            self.infra.add_project_role(
                'notebook-account-compute-admin',
                project=self.config.notebooks.gcp.project,  # NOTEBOOKS_PROJECT,
                role='roles/compute.admin',
                member=self.notebook_account,
            )
        elif isinstance(self.infra, DryRunInfra):
            pass
        else:
            # TODO: How to abstract compute.admin on project
            raise NotImplementedError(
                f'No implementation for compute.admin for notebook account on {self.infra.name()}'
            )

    @cached_property
    def notebook_account(self):
        return self.infra.create_machine_account(
            f'notebook-{self.dataset_config.dataset}',
            project=self.config.notebooks.gcp.project,
        )

    # endregion NOTEBOOKS
    # region ANALYSIS RUNNER

    def setup_analysis_runner(self):
        self.setup_analysis_runner_config_access()

        if isinstance(self.infra, GcpInfrastructure):
            self.setup_analysis_runner_access()

    def setup_analysis_runner_access(self):
        assert isinstance(self.infra, GcpInfrastructure)
        self.infra.add_cloudrun_invoker(
            f'analysis-runner-analysis-invoker',
            project=self.config.analysis_runner.gcp.project,  # ANALYSIS_RUNNER_PROJECT,
            service=self.config.analysis_runner.gcp.cloud_run_instance_name,  # ANALYSIS_RUNNER_CLOUD_RUN_INSTANCE_NAME,
            member=self.analysis_group,
        )

    def setup_analysis_runner_config_access(self):
        keys = {'analysis-group': self.analysis_group, **self.access_level_groups}

        for key, group in keys.items():
            self.infra.add_member_to_bucket(
                f'{key}-analysis-runner-config-viewer',
                bucket=self.config.gcp.config_bucket_name,  # ANALYSIS_RUNNER_CONFIG_BUCKET_NAME,
                member=group,
                membership=BucketMembership.READ,
            )

    # endregion ANALYSIS RUNNER

    # region SHARED PROJECT

    def setup_shared_project(self):
        if not self.dataset_config.enable_shared_project:
            return

        if not self.dataset_config.enable_release:
            raise ValueError(
                'Requested shared project, but no bucket is available to share.'
            )

        if not self.dataset_config.shared_project_budget:
            raise ValueError(
                'Requested shared project, but the dataset configuration option '
                '"shared_project_budget" was not specified.'
            )

        shared_buckets = {'release': self.release_bucket}

        project_name = f'{self.infra.get_dataset_project_id()}-shared'

        shared_project = self.infra.create_project(project_name)
        self.infra.create_fixed_budget(
            f'shared-budget',
            project=shared_project,
            budget=self.dataset_config.shared_project_budget,
        )

        shared_ma = self.infra.create_machine_account(
            'shared',
            project=shared_project,
            resource_key='budget-shared-service-account',
        )

        if isinstance(self.infra, GcpInfrastructure):
            self.infra.add_project_role(
                # Allow the usage of requester-pays buckets.
                'shared-project-serviceusage-consumer',
                role='roles/serviceusage.serviceUsageConsumer',
                member=shared_ma,
                project=shared_project,
            )

        for bname, bucket in shared_buckets.items():
            self.infra.add_member_to_bucket(
                f'{bname}-shared-membership',
                bucket=bucket,
                member=shared_ma,
                membership=BucketMembership.READ,
            )

    # endregion SHARED PROJECT

<<<<<<< HEAD
    # region ACCESS GROUP CACHE

    def setup_group_cache(self):
        if not isinstance(self.infra, GcpInfrastructure):
            return

        self.setup_group_cache_access_group()
        self.setup_group_cache_web_access_group()
        self.setup_group_cache_sample_metadata_secrets()

    def _setup_group_cache_secret(self, *, group, key, secret_name: str = None):
        self.infra.add_group_member(
            f'group-cache-{key}-membership',
            group,
            self.config.access_group_cache.process_machine_account,  # ACCESS_GROUP_CACHE_SERVICE_ACCOUNT,
        )
        group_cache_secret = self.infra.create_secret(
            secret_name or f'{key}-group-cache-secret',
        )
        # Modify access_group_cache secret
        self.infra.add_secret_member(
            f'{key}-group-cache-secret-version-manager',
            group_cache_secret,
            self.config.access_group_cache.process_machine_account,  # ACCESS_GROUP_CACHE_SERVICE_ACCOUNT,
            SecretMembership.ADMIN,
        )

        self.infra.add_secret_member(
            f'{key}-group-cache-secret-accessor',
            group_cache_secret,
            self.config.access_group_cache.process_machine_account,  # ACCESS_GROUP_CACHE_SERVICE_ACCOUNT,
            SecretMembership.ACCESSOR,
        )

        return group_cache_secret

    def setup_group_cache_access_group(self):
        # Allow list of access-group

        if not self.config.access_group_cache:
            return

        for key, group in self.access_level_groups.items():
            # setup secret
            _ = self._setup_group_cache_secret(
                group=group,
                key=key,
                secret_name=f'{self.dataset_config.dataset}-{key}-members-cache',
            )

        # analysis-runner view contents of access-groups

        access_secret = self._setup_group_cache_secret(
            group=self.access_group,
            key='access',
            secret_name=f'{self.dataset_config.dataset}-access-members-cache',
        )
        self.infra.add_secret_member(
            f'analysis-runner-access-group-cache-secret-accessor',
            access_secret,
            self.config.analysis_runner.gcp.server_machine_account,  # ANALYSIS_RUNNER_SERVICE_ACCOUNT,
            SecretMembership.ACCESSOR,
        )

    def setup_group_cache_sample_metadata_secrets(self):
        """
        sample-metadata-main-read-group-cache-secret
        sample-metadata-main-write-group-cache-secret
        sample-metadata-test-read-group-cache-secret
        sample-metadata-test-write-group-cache-secret
                :return:
        """
        for key, sm_group in self.sample_metadata_groups.items():
            secret = self._setup_group_cache_secret(
                group=sm_group,
                key=f'sample-metadata-{key}',
                # oops, shouldn't have included the dataset in the original
                # secret name, will be fixed by the new group-cache anyway
                secret_name=f'{self.dataset_config.dataset}-sample-metadata-{key}-members-cache',
            )

            self.infra.add_secret_member(
                f'sample-metadata-{key}-api-secret-accessor',
                secret,
                self.config.sample_metadata.gcp.machine_account,  # SAMPLE_METADATA_API_SERVICE_ACCOUNT,
                SecretMembership.ACCESSOR,
            )

    def setup_group_cache_web_access_group(self):
        # Allow list of access-group
        secret = self._setup_group_cache_secret(
            group=self.web_access_group,
            key='web-access',
            secret_name=f'{self.dataset_config.dataset}-web-access-members-cache',
        )

        self.infra.add_secret_member(
            'web-server-web-access-group-cache-secret-accessor',
            secret,
            self.config.web_service.gcp.server_machine_account,  # WEB_SERVER_SERVICE_ACCOUNT,
            SecretMembership.ACCESSOR,
        )

    # endregion ACCESS GROUP CACHE
    # region REFERENCE

    def setup_reference(self):

        kinds = {
            'access-group': self.access_group,
            **self.access_level_groups,
        }

        if isinstance(self.infra, GcpInfrastructure):
            for kind, group in kinds.items():
                self.infra.add_member_to_bucket(
                    f'{kind}-reference-bucket-viewer',
                    bucket=self.config.gcp.reference_bucket_name,  # REFERENCE_BUCKET_NAME,
                    member=group,
                    membership=BucketMembership.READ,
                )

    # endregion REFERENCE
=======
>>>>>>> 15c6548f
    # region DEPENDENCIES

    def setup_dependencies(self):
        self.setup_dependencies_group_memberships()

    def setup_dependencies_group_memberships(self):
        # duplicate reference to avoid mutating config
        dependencies = list(self.dataset_config.depends_on)

        if (
            self.config.common_dataset
            and self.dataset_config.dataset != self.config.common_dataset
        ):
            dependencies.append(self.config.common_dataset)

        for dependency in dependencies:
            # Adding dependent groups in two ways for reference:

            transitive_groups = [
                self.analysis_group,
                self.data_manager_group,
                self.web_access_group,
                self.metadata_access_group,
                self.upload_group,
                self.test_read_group,
                self.test_read_group,
                self.test_full_group,
                self.main_list_group,
                self.main_read_group,
                self.main_create_group,
                self.full_group,
                self.images_reader_group,
                self.images_writer_group,
            ]

            for group in transitive_groups:
                group_name = group.name.removeprefix(self.dataset_config.dataset + '-')
                transitive_group = self.group_provider.get_group(
                    self.infra.name(), f'{dependency}-{group_name}'
                )
                transitive_group.add_member(
                    self.infra.get_pulumi_name(
                        f'transitive-{group_name}-in-{dependency}-{group_name}'
                    ),
                    group,
                )

        for dependency in self.dataset_config.depends_on_readonly:
            group_map = {
                'test-read': [
                    self.test_read_group,
                    self.test_full_group,
                ],
                'main-read': [
                    self.main_read_group,
                    self.main_create_group,
                    self.full_group,
                ],
                'main-list': [self.main_list_group],
                'images-reader': [self.images_reader_group],
            }
            for target_group, groups in group_map.items():
                transitive_group = self.group_provider.get_group(
                    self.infra.name(), f'{dependency}-{target_group}'
                )
                for group in groups:
                    transitive_group.add_member(
                        self.infra.get_pulumi_name(
                            f'transitive-{group.name}-in-{dependency}-{target_group}'
                        ),
                        group,
                    )

    # endregion DEPENDENCIES

    # region UTILS

    @staticmethod
    def _get_name_from_external_sa(email: str, suffix='.iam.gserviceaccount.com'):
        """
        Convert service account email to name + some filtering.

        >>> CPGDatasetInfrastructure._get_name_from_external_sa('my-service-account@project.iam.gserviceaccount.com')
        'my-service-account-project'

        >>> CPGDatasetInfrastructure._get_name_from_external_sa('yourname@populationgenomics.org.au')
        'yourname'

        >>> CPGDatasetInfrastructure._get_name_from_external_sa('my.service-account+extra@domain.com')
        'my-service-account-extra'
        """
        if email.endswith(suffix):
            base = email[: -len(suffix)]
        else:
            base = email.split('@')[0]

        return NON_NAME_REGEX.sub('-', base).replace('--', '-')

    # endregion UTILS


def test():
    infra_config_dict = dict(cpg_utils.config.get_config())
    infra_config_dict['infrastructure']['reference_dataset'] = 'fewgenomes'
    infra_config = CPGInfrastructureConfig.from_dict(infra_config_dict)

    configs = [
        CPGDatasetConfig(
            dataset='fewgenomes',
            deploy_locations=['dry-run'],
            gcp=CPGDatasetConfig.Gcp(
                project='test-project',
                hail_service_account_test='fewgenomes-test@service-account',
                hail_service_account_standard='fewgenomes-standard@service-account',
                hail_service_account_full='fewgenomes-full@service-account',
            ),
        )
    ]
    infra = CPGInfrastructure(infra_config, configs)
    infra.main()


if __name__ == '__main__':
    test()<|MERGE_RESOLUTION|>--- conflicted
+++ resolved
@@ -1903,132 +1903,6 @@
 
     # endregion SHARED PROJECT
 
-<<<<<<< HEAD
-    # region ACCESS GROUP CACHE
-
-    def setup_group_cache(self):
-        if not isinstance(self.infra, GcpInfrastructure):
-            return
-
-        self.setup_group_cache_access_group()
-        self.setup_group_cache_web_access_group()
-        self.setup_group_cache_sample_metadata_secrets()
-
-    def _setup_group_cache_secret(self, *, group, key, secret_name: str = None):
-        self.infra.add_group_member(
-            f'group-cache-{key}-membership',
-            group,
-            self.config.access_group_cache.process_machine_account,  # ACCESS_GROUP_CACHE_SERVICE_ACCOUNT,
-        )
-        group_cache_secret = self.infra.create_secret(
-            secret_name or f'{key}-group-cache-secret',
-        )
-        # Modify access_group_cache secret
-        self.infra.add_secret_member(
-            f'{key}-group-cache-secret-version-manager',
-            group_cache_secret,
-            self.config.access_group_cache.process_machine_account,  # ACCESS_GROUP_CACHE_SERVICE_ACCOUNT,
-            SecretMembership.ADMIN,
-        )
-
-        self.infra.add_secret_member(
-            f'{key}-group-cache-secret-accessor',
-            group_cache_secret,
-            self.config.access_group_cache.process_machine_account,  # ACCESS_GROUP_CACHE_SERVICE_ACCOUNT,
-            SecretMembership.ACCESSOR,
-        )
-
-        return group_cache_secret
-
-    def setup_group_cache_access_group(self):
-        # Allow list of access-group
-
-        if not self.config.access_group_cache:
-            return
-
-        for key, group in self.access_level_groups.items():
-            # setup secret
-            _ = self._setup_group_cache_secret(
-                group=group,
-                key=key,
-                secret_name=f'{self.dataset_config.dataset}-{key}-members-cache',
-            )
-
-        # analysis-runner view contents of access-groups
-
-        access_secret = self._setup_group_cache_secret(
-            group=self.access_group,
-            key='access',
-            secret_name=f'{self.dataset_config.dataset}-access-members-cache',
-        )
-        self.infra.add_secret_member(
-            f'analysis-runner-access-group-cache-secret-accessor',
-            access_secret,
-            self.config.analysis_runner.gcp.server_machine_account,  # ANALYSIS_RUNNER_SERVICE_ACCOUNT,
-            SecretMembership.ACCESSOR,
-        )
-
-    def setup_group_cache_sample_metadata_secrets(self):
-        """
-        sample-metadata-main-read-group-cache-secret
-        sample-metadata-main-write-group-cache-secret
-        sample-metadata-test-read-group-cache-secret
-        sample-metadata-test-write-group-cache-secret
-                :return:
-        """
-        for key, sm_group in self.sample_metadata_groups.items():
-            secret = self._setup_group_cache_secret(
-                group=sm_group,
-                key=f'sample-metadata-{key}',
-                # oops, shouldn't have included the dataset in the original
-                # secret name, will be fixed by the new group-cache anyway
-                secret_name=f'{self.dataset_config.dataset}-sample-metadata-{key}-members-cache',
-            )
-
-            self.infra.add_secret_member(
-                f'sample-metadata-{key}-api-secret-accessor',
-                secret,
-                self.config.sample_metadata.gcp.machine_account,  # SAMPLE_METADATA_API_SERVICE_ACCOUNT,
-                SecretMembership.ACCESSOR,
-            )
-
-    def setup_group_cache_web_access_group(self):
-        # Allow list of access-group
-        secret = self._setup_group_cache_secret(
-            group=self.web_access_group,
-            key='web-access',
-            secret_name=f'{self.dataset_config.dataset}-web-access-members-cache',
-        )
-
-        self.infra.add_secret_member(
-            'web-server-web-access-group-cache-secret-accessor',
-            secret,
-            self.config.web_service.gcp.server_machine_account,  # WEB_SERVER_SERVICE_ACCOUNT,
-            SecretMembership.ACCESSOR,
-        )
-
-    # endregion ACCESS GROUP CACHE
-    # region REFERENCE
-
-    def setup_reference(self):
-
-        kinds = {
-            'access-group': self.access_group,
-            **self.access_level_groups,
-        }
-
-        if isinstance(self.infra, GcpInfrastructure):
-            for kind, group in kinds.items():
-                self.infra.add_member_to_bucket(
-                    f'{kind}-reference-bucket-viewer',
-                    bucket=self.config.gcp.reference_bucket_name,  # REFERENCE_BUCKET_NAME,
-                    member=group,
-                    membership=BucketMembership.READ,
-                )
-
-    # endregion REFERENCE
-=======
->>>>>>> 15c6548f
     # region DEPENDENCIES
 
     def setup_dependencies(self):
