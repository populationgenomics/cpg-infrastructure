--- conflicted
+++ resolved
@@ -2,12 +2,9 @@
 """
 CPG Dataset infrastructure
 """
-<<<<<<< HEAD
+import re
+import os.path
 import graphlib
-=======
-import os.path
->>>>>>> 0dd02b13
-import re
 from inspect import isclass
 from typing import Type, Any, Iterator, Iterable
 from collections import defaultdict, namedtuple
@@ -905,16 +902,9 @@
         accounts = {}
         if isinstance(self.infra, GcpInfrastructure):
             accounts = {
-<<<<<<< HEAD
                 'test': self.dataset_config.gcp.hail_service_account_test,
                 'standard': self.dataset_config.gcp.hail_service_account_standard,
                 'full': self.dataset_config.gcp.hail_service_account_full,
-            }
-        assert all(ac is not None for ac in accounts.values())
-=======
-                'test': self.dataset_config.gcp_hail_service_account_test,
-                'standard': self.dataset_config.gcp_hail_service_account_standard,
-                'full': self.dataset_config.gcp_hail_service_account_full,
             }
         elif isinstance(self.infra, AzureInfra):
             accounts = {
@@ -923,10 +913,8 @@
                 'full': self.dataset_config.azure_hail_service_account_full,
             }
         else:
-            return accounts
-
+            return {}
         accounts = {cat: ac for cat, ac in accounts.items() if ac}
->>>>>>> 0dd02b13
         return accounts
 
     @cached_property
