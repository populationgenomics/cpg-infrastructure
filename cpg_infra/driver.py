# pylint: disable=import-error,too-many-public-methods,missing-function-docstring
"""
CPG Dataset infrastructure
"""
import re
from inspect import isclass
from typing import Type, Any, Iterator, Iterable
from collections import defaultdict, namedtuple
from functools import lru_cache, cached_property

import pulumi
import cpg_utils.config

from cpg_infra.abstraction.azure import AzureInfra
from cpg_infra.abstraction.gcp import GcpInfrastructure
from cpg_infra.abstraction.base import (
    CloudInfraBase,
    DryRunInfra,
    SecretMembership,
    BucketMembership,
    ContainerRegistryMembership,
)
from cpg_infra.config import (
    CPGDatasetConfig,
    CPGDatasetComponents,
    CPGInfrastructureConfig,
)


SampleMetadataAccessorMembership = namedtuple(
    'SampleMetadataAccessorMembership',
    ['name', 'member', 'permissions'],
)

SM_TEST_READ = 'test-read'
SM_TEST_WRITE = 'test-write'
SM_MAIN_READ = 'main-read'
SM_MAIN_WRITE = 'main-write'
SAMPLE_METADATA_PERMISSIONS = [
    SM_TEST_READ,
    SM_TEST_WRITE,
    SM_MAIN_READ,
    SM_MAIN_WRITE,
]


AccessLevel = str
ACCESS_LEVELS: Iterable[AccessLevel] = ('test', 'standard', 'full')
NON_NAME_REGEX = re.compile(r'[^A-Za-z\d_-]')


class CpgDatasetInfrastructure:
    """
    Logic for building infrastructure for a single dataset
    for one infrastructure object.
    """

    @staticmethod
    def deploy_all_from_config(
        config: CPGInfrastructureConfig, dataset_config: CPGDatasetConfig
    ):
        infra_map = {c.name(): c for c in CloudInfraBase.__subclasses__()}

        for infra_obj in [infra_map[n] for n in dataset_config.deploy_locations]:
            CpgDatasetInfrastructure(config, infra_obj, dataset_config).main()

    def __init__(
        self,
        config: CPGInfrastructureConfig,
        infra: CloudInfraBase | Type[CloudInfraBase],
        dataset_config: CPGDatasetConfig,
    ):
        self.config = config
        self.dataset_config: CPGDatasetConfig = dataset_config
        self.infra: CloudInfraBase = (
            infra(self.config, self.dataset_config) if isclass(infra) else infra
        )
        self.components: list[CPGDatasetComponents] = dataset_config.components.get(
            self.infra.name(),
            CPGDatasetComponents.default_component_for_infrastructure()[
                self.infra.name()
            ],
        )

        self.should_setup_storage = CPGDatasetComponents.STORAGE in self.components
        self.should_setup_spark = CPGDatasetComponents.SPARK in self.components
        self.should_setup_cromwell = CPGDatasetComponents.CROMWELL in self.components
        self.should_setup_notebooks = CPGDatasetComponents.NOTEBOOKS in self.components
        self.should_setup_sample_metadata = (
            CPGDatasetComponents.SAMPLE_METADATA in self.components
        )
        self.should_setup_hail = CPGDatasetComponents.HAIL_ACCOUNTS in self.components
        self.should_setup_container_registry = (
            CPGDatasetComponents.CONTAINER_REGISTRY in self.components
        )
        self.should_setup_analysis_runner = (
            CPGDatasetComponents.ANALYSIS_RUNNER in self.components
        )

    def create_group(self, name: str):
        group_name = f'{self.dataset_config.dataset}-{name}'
        group = self.infra.create_group(group_name)
        return group

    def main(self):

        # access-groups
        self.setup_access_groups()

        # optional components

        if self.should_setup_storage:
            self.setup_storage()
        if self.should_setup_sample_metadata:
            self.setup_sample_metadata()
        if self.should_setup_hail:
            self.setup_hail()
        if self.should_setup_cromwell:
            self.setup_cromwell()
        if self.should_setup_spark:
            self.setup_spark()
        if self.should_setup_notebooks:
            self.setup_notebooks()
        if self.should_setup_container_registry:
            self.setup_container_registry()
        if self.dataset_config.enable_shared_project:
            self.setup_shared_project()

        if self.should_setup_analysis_runner:
            self.setup_analysis_runner()

        self.setup_reference()

        self.setup_group_cache()

        self.infra.finalise()

    # region MACHINE ACCOUNTS

    @cached_property
    def main_upload_account(self):
        return self.infra.create_machine_account('main-upload')

    @cached_property
    def working_machine_accounts_by_type(
        self,
    ) -> dict[str, list[tuple[AccessLevel, Any]]]:
        machine_accounts: dict[str, list] = defaultdict(list)

        for access_level, account in self.hail_accounts_by_access_level.items():
            machine_accounts['hail'].append((access_level, account))
        for access_level, account in self.deployment_accounts_by_access_level.items():
            machine_accounts['deployment'].append((access_level, account))
        for (
            access_level,
            account,
        ) in self.dataproc_machine_accounts_by_access_level.items():
            machine_accounts['dataproc'].append((access_level, account))
        for (
            access_level,
            account,
        ) in self.cromwell_machine_accounts_by_access_level.items():
            machine_accounts['cromwell'].append((access_level, account))

        return machine_accounts

    def working_machine_accounts_kind_al_account_gen(
        self,
    ) -> Iterator[tuple[str, AccessLevel, Any]]:
        for kind, values in self.working_machine_accounts_by_type.items():
            for access_level, machine_account in values:
                yield kind, access_level, machine_account

    def working_machine_accounts_by_access_level(self):
        machine_accounts: dict[AccessLevel, list[Any]] = defaultdict(list)
        for _, values in self.working_machine_accounts_by_type.items():
            for access_level, machine_account in values:
                machine_accounts[access_level].append(machine_account)

        return machine_accounts

    @cached_property
    def deployment_accounts_by_access_level(self):
        accounts = {
            'test': self.dataset_config.deployment_service_account_test,
            'standard': self.dataset_config.deployment_service_account_standard,
            'full': self.dataset_config.deployment_service_account_full,
        }
        return {k: v for k, v in accounts.items() if v}

    # endregion MACHINE ACCOUNTS
    # region ACCESS GROUPS

    def setup_access_groups(self):
        self.setup_web_access_group_memberships()
        self.setup_access_level_group_memberships()
        self.setup_dependencies_group_memberships()
        self.setup_access_level_group_outputs()

        if isinstance(self.infra, GcpInfrastructure):
            self.setup_gcp_monitoring_access()

    @cached_property
    def access_group(self):
        return self.create_group('access')

    @cached_property
    def web_access_group(self):
        return self.create_group('web-access')

    @cached_property
    def release_access_group(self):
        return self.create_group('release-access')

    @cached_property
    def access_level_groups(self) -> dict[AccessLevel, Any]:
        return {al: self.create_group(al) for al in ACCESS_LEVELS}

    @staticmethod
<<<<<<< HEAD
    def get_group_output_name(*, infra_name, dataset: str, kind: str):
        # return f'{infra_name}-{dataset}-{kind}-group-id'
        return f'{dataset}-{kind}-group-id'
=======
    def get_group_output_name(*, infra_name: str, dataset: str, kind: str):
        return f'{infra_name}-{dataset}-{kind}-group-id'
>>>>>>> 8efa5a99


    def setup_web_access_group_memberships(self):
        self.infra.add_group_member(
            'web-access-group-access-group-membership',
            group=self.web_access_group,
            member=self.access_group,
        )

    def setup_access_level_group_outputs(self):

        if isinstance(self.infra, DryRunInfra):
            return

        kinds = {
            'access': self.access_group,
            **self.access_level_groups,
        }

<<<<<<< HEAD
        if isinstance(self.infra, GcpInfrastructure):
            for kind, group in kinds.items():
                pulumi.export(
                    self.get_group_output_name(
                        infra_name=self.infra.name(),
                        dataset=self.dataset_config.dataset, kind=kind
                    ),
                    group.id if hasattr(group, 'id') else group,
                )
=======
        for kind, group in kinds.items():
            pulumi.export(
                self.get_group_output_name(
                    infra_name=self.infra.name(),
                    dataset=self.dataset_config.dataset,
                    kind=kind,
                ),
                group.id if hasattr(group, 'id') else group,
            )
>>>>>>> 8efa5a99

    def setup_access_level_group_memberships(self):
        for (
            kind,
            access_level,
            machine_account,
        ) in self.working_machine_accounts_kind_al_account_gen():
            group = self.access_level_groups[access_level]
            self.infra.add_group_member(
                f'{kind}-{access_level}-access-level-group-membership',
                group=group,
                member=machine_account,
            )

    def setup_gcp_monitoring_access(self):
        assert isinstance(self.infra, GcpInfrastructure)

        self.infra.add_project_role(
            'project-compute-viewer',
            role='roles/compute.viewer',
            member=self.access_group,
            project=self.infra.project_id,
        )

        self.infra.add_project_role(
            'project-logging-viewer',
            role='roles/logging.viewer',
            member=self.access_group,
            project=self.infra.project_id,
        )

        self.infra.add_project_role(
            'project-monitoring-viewer',
            member=self.access_group,
            role='roles/monitoring.viewer',
        )

    # endregion ACCESS GROUPS
    # region STORAGE

    def setup_storage(self):
        if not self.should_setup_storage:
            return

        self.infra.give_member_ability_to_list_buckets(
            'project-buckets-lister', self.access_group
        )
        self.setup_storage_archive_bucket_permissions()
        self.setup_storage_main_bucket_permissions()
        self.setup_storage_main_tmp_bucket()
        self.setup_storage_main_analysis_bucket()
        self.setup_storage_main_web_bucket_permissions()
        self.setup_storage_main_upload_buckets_permissions()
        self.setup_storage_test_buckets_permissions()

        if self.dataset_config.enable_release:
            self.setup_storage_release_bucket_permissions()

        if isinstance(self.infra, GcpInfrastructure):
            self.setup_storage_gcp_requester_pays_access()

    def setup_storage_gcp_requester_pays_access(self):
        """
        Allows the usage of requester-pays buckets for
        access + test + standard + full groups
        :return:
        """
        assert isinstance(self.infra, GcpInfrastructure)

        kinds = {
            'access-group': self.access_group,
            **self.access_level_groups,
        }
        for key, account in kinds.items():
            # Allow the usage of requester-pays buckets.
            self.infra.add_project_role(
                f'{key}-serviceusage-consumer',
                role='roles/serviceusage.serviceUsageConsumer',
                member=account,
            )

    def setup_storage_archive_bucket_permissions(self):
        self.infra.add_member_to_bucket(
            'full-archive-bucket-admin',
            self.archive_bucket,
            self.access_level_groups['full'],
            BucketMembership.MUTATE,
        )

    @cached_property
    def archive_bucket(self):
        return self.infra.create_bucket(
            'archive',
            lifecycle_rules=[
                self.infra.bucket_rule_archive(days=self.dataset_config.archive_age),
                self.infra.bucket_rule_undelete(),
            ],
        )

    # region MAIN BUCKETS

    def setup_storage_main_bucket_permissions(self):
        # access has list permission

        self.infra.add_member_to_bucket(
            'standard-main-bucket-view-create',
            self.main_bucket,
            self.access_level_groups['standard'],
            BucketMembership.APPEND,
        )

        self.infra.add_member_to_bucket(
            'full-main-bucket-admin',
            self.main_bucket,
            self.access_level_groups['full'],
            BucketMembership.MUTATE,
        )

    def setup_storage_main_tmp_bucket(self):
        self.infra.add_member_to_bucket(
            'standard-main-tmp-bucket-view-create',
            self.main_tmp_bucket,
            self.access_level_groups['standard'],
            BucketMembership.APPEND,
        )

        self.infra.add_member_to_bucket(
            'full-main-tmp-bucket-admin',
            self.main_tmp_bucket,
            self.access_level_groups['full'],
            BucketMembership.MUTATE,
        )

    def setup_storage_main_analysis_bucket(self):
        self.infra.add_member_to_bucket(
            'access-group-main-analysis-bucket-viewer',
            self.main_analysis_bucket,
            self.access_group,
            BucketMembership.READ,
        )
        self.infra.add_member_to_bucket(
            'standard-main-analysis-bucket-view-create',
            self.main_analysis_bucket,
            self.access_level_groups['standard'],
            BucketMembership.APPEND,
        )

        self.infra.add_member_to_bucket(
            'full-main-analysis-bucket-admin',
            self.main_analysis_bucket,
            self.access_level_groups['full'],
            BucketMembership.MUTATE,
        )

    def setup_storage_main_web_bucket_permissions(self):
        self.infra.add_member_to_bucket(
            'access-group-main-web-bucket-viewer',
            self.main_web_bucket,
            self.access_group,
            BucketMembership.READ,
        )

        # web-server
        if not isinstance(self.infra, AzureInfra):
            self.infra.add_member_to_bucket(
                'web-server-main-web-bucket-viewer',
                self.main_web_bucket,
                self.config.web_service.gcp.server_machine_account,  # WEB_SERVER_SERVICE_ACCOUNT,
                BucketMembership.READ,
            )

        self.infra.add_member_to_bucket(
            'standard-main-web-bucket-view-create',
            self.main_web_bucket,
            self.access_level_groups['standard'],
            BucketMembership.APPEND,
        )

        self.infra.add_member_to_bucket(
            'full-main-web-bucket-admin',
            self.main_web_bucket,
            self.access_level_groups['full'],
            BucketMembership.MUTATE,
        )

    def setup_storage_main_upload_buckets_permissions(self):
        for bname, main_upload_bucket in self.main_upload_buckets.items():

            # main_upload SA has ADMIN
            self.infra.add_member_to_bucket(
                f'main-upload-service-account-{bname}-bucket-creator',
                bucket=main_upload_bucket,
                member=self.main_upload_account,
                membership=BucketMembership.MUTATE,
            )

            # full GROUP has ADMIN
            self.infra.add_member_to_bucket(
                f'full-{bname}-bucket-admin',
                bucket=main_upload_bucket,
                member=self.access_level_groups['full'],
                membership=BucketMembership.MUTATE,
            )

            # standard GROUP has READ
            self.infra.add_member_to_bucket(
                f'standard-{bname}-bucket-viewer',
                bucket=main_upload_bucket,
                member=self.access_level_groups['standard'],
                membership=BucketMembership.READ,
            )

            # access GROUP has VIEWER
            # (semi surprising tbh, but useful for reading uploaded metadata)
            self.infra.add_member_to_bucket(
                f'access-group-{bname}-bucket-viewer',
                bucket=main_upload_bucket,
                member=self.access_group,
                membership=BucketMembership.READ,
            )

    @cached_property
    def main_bucket(self):
        return self.infra.create_bucket(
            'main', lifecycle_rules=[self.infra.bucket_rule_undelete()]
        )

    @cached_property
    def main_tmp_bucket(self):
        return self.infra.create_bucket(
            'main-tmp',
            lifecycle_rules=[self.infra.bucket_rule_temporary()],
            versioning=False,
        )

    @cached_property
    def main_analysis_bucket(self):
        return self.infra.create_bucket(
            'main-analysis', lifecycle_rules=[self.infra.bucket_rule_undelete()]
        )

    @cached_property
    def main_web_bucket(self):
        return self.infra.create_bucket(
            'main-web', lifecycle_rules=[self.infra.bucket_rule_undelete()]
        )

    @cached_property
    def main_upload_buckets(self) -> dict[str, Any]:
        main_upload_undelete = self.infra.bucket_rule_undelete(days=30)
        main_upload_buckets = {
            'main-upload': self.infra.create_bucket(
                'main-upload', lifecycle_rules=[main_upload_undelete]
            )
        }

        for additional_upload_bucket in self.dataset_config.additional_upload_buckets:
            main_upload_buckets[additional_upload_bucket] = self.infra.create_bucket(
                additional_upload_bucket,
                lifecycle_rules=[main_upload_undelete],
                unique=True,
            )

        return main_upload_buckets

    # endregion MAIN BUCKETS
    # region TEST BUCKETS

    def setup_storage_test_buckets_permissions(self):
        """
        Test bucket permissions are much more uniform,
        so just work out some more generic mechanism
        """

        buckets = [
            ('test', self.test_bucket),
            ('test-analysis', self.test_analysis_bucket),
            ('test-tmp', self.test_tmp_bucket),
            ('test-web', self.test_web_bucket),
            ('test-upload', self.test_upload_bucket),
        ]

        for bucket_name, bucket in buckets:

            test_bucket_admins: list[tuple[str, Any]] = [
                (f'access-group-{bucket_name}-bucket-admin', self.access_group),
                *[
                    (f'{access_level}-{bucket_name}-bucket-admin', group)
                    for access_level, group in self.access_level_groups.items()
                ],
            ]
            for resource_key, group in test_bucket_admins:
                self.infra.add_member_to_bucket(
                    resource_key,
                    bucket,
                    group,
                    BucketMembership.MUTATE,
                )

        # give web-server access to test-bucket
        if not isinstance(self.infra, AzureInfra):
            self.infra.add_member_to_bucket(
                'web-server-test-web-bucket-viewer',
                bucket=self.test_web_bucket,
                member=self.config.web_service.gcp.server_machine_account,  # WEB_SERVER_SERVICE_ACCOUNT,
                membership=BucketMembership.READ,
            )

    @cached_property
    def test_bucket(self):
        return self.infra.create_bucket(
            'test', lifecycle_rules=[self.infra.bucket_rule_undelete()]
        )

    @cached_property
    def test_analysis_bucket(self):
        return self.infra.create_bucket(
            'test-analysis', lifecycle_rules=[self.infra.bucket_rule_undelete()]
        )

    @cached_property
    def test_web_bucket(self):
        return self.infra.create_bucket(
            'test-web', lifecycle_rules=[self.infra.bucket_rule_undelete()]
        )

    @cached_property
    def test_tmp_bucket(self):
        return self.infra.create_bucket(
            'test-tmp',
            lifecycle_rules=[self.infra.bucket_rule_temporary()],
            versioning=False,
        )

    @cached_property
    def test_upload_bucket(self):
        return self.infra.create_bucket(
            'test-upload', lifecycle_rules=[self.infra.bucket_rule_undelete()]
        )

    # endregion TEST BUCKETS
    # region RELEASE BUCKETS

    def setup_storage_release_bucket_permissions(self):
        self.infra.add_member_to_bucket(
            'access-group-release-bucket-viewer',
            self.release_bucket,
            self.access_group,
            BucketMembership.READ,
        )

        self.infra.add_member_to_bucket(
            'release-access-group-release-bucket-viewer',
            self.release_bucket,
            self.release_access_group,
            BucketMembership.READ,
        )

        self.infra.add_member_to_bucket(
            'full-release-bucket-admin',
            self.release_bucket,
            self.access_level_groups['full'],
            BucketMembership.MUTATE,
        )

    @cached_property
    def release_bucket(self):
        return self.infra.create_bucket(
            'release',
            lifecycle_rules=[self.infra.bucket_rule_undelete()],
            requester_pays=True,
        )

    # endregion RELEASE BUCKETS
    # endregion STORAGE
    # region HAIL

    def setup_hail(self):
        self.setup_hail_bucket_permissions()
        self.setup_hail_wheels_bucket_permissions()

    def setup_hail_bucket_permissions(self):

        for (
            access_level,
            hail_machine_account,
        ) in self.hail_accounts_by_access_level.items():
            # Full access to the Hail Batch bucket.
            self.infra.add_member_to_bucket(
                f'hail-service-account-{access_level}-hail-bucket-admin',
                self.hail_bucket,
                hail_machine_account,
                BucketMembership.MUTATE,
            )

        # The analysis-runner also needs Hail bucket access for compiled code.
        self.infra.add_member_to_bucket(
            'analysis-runner-hail-bucket-admin',
            bucket=self.hail_bucket,
            member=self.config.analysis_runner.gcp.server_machine_account,  # ANALYSIS_RUNNER_SERVICE_ACCOUNT,
            membership=BucketMembership.MUTATE,
        )

    def setup_hail_wheels_bucket_permissions(self):

        keys = {'access-group': self.access_group, **self.access_level_groups}

        for key, group in keys.items():
            self.infra.add_member_to_bucket(
                f'{key}-hail-wheels-viewer',
                bucket=self.config.hail.gcp.wheel_bucket_name,  # HAIL_WHEEL_BUCKET_NAME,
                member=group,
                membership=BucketMembership.READ,
            )

    @cached_property
    def hail_accounts_by_access_level(self):
        if not self.should_setup_hail:
            return {}
        accounts = {
            'test': self.dataset_config.gcp_hail_service_account_test,
            'standard': self.dataset_config.gcp_hail_service_account_standard,
            'full': self.dataset_config.gcp_hail_service_account_full,
        }
        assert all(ac is not None for ac in accounts.values())
        return accounts

    @cached_property
    def hail_bucket(self):
        return self.infra.create_bucket(
            'hail', lifecycle_rules=[self.infra.bucket_rule_temporary()]
        )

    # endregion HAIL
    # region CROMWELL

    def setup_cromwell(self):
        if not self.should_setup_cromwell:
            return

        self.setup_cromwell_machine_accounts()
        self.setup_cromwell_credentials()

    def setup_cromwell_machine_accounts(self):
        for (
            access_level,
            machine_account,
        ) in self.cromwell_machine_accounts_by_access_level.items():

            # To use a service account for VMs, Cromwell accounts need
            # to be allowed to use themselves ;)
            self.infra.add_member_to_machine_account_access(
                f'cromwell-service-account-{access_level}-service-account-user',
                machine_account,
                machine_account,
            )

            # TODO: test if this is necessary, I don't think it should be :suss:
            # Allow the Cromwell SERVER to run worker VMs using the Cromwell SAs
            self.infra.add_member_to_machine_account_access(
                f'cromwell-runner-{access_level}-service-account-user',
                machine_account,
                self.config.cromwell.gcp.runner_machine_account,  # CROMWELL_RUNNER_ACCOUNT,
            )

        if isinstance(self.infra, GcpInfrastructure):
            self._gcp_setup_cromwell()

    def setup_cromwell_credentials(self):
        for (
            access_level,
            cromwell_account,
        ) in self.cromwell_machine_accounts_by_access_level.items():
            secret = self.infra.create_secret(
                f'{self.dataset_config.dataset}-cromwell-{access_level}-key',
                project=self.config.analysis_runner.gcp.project,  # ANALYSIS_RUNNER_PROJECT,
            )

            credentials = self.infra.get_credentials_for_machine_account(
                f'cromwell-service-account-{access_level}-key', cromwell_account
            )

            # add credentials to the secret
            self.infra.add_secret_version(
                f'cromwell-service-account-{access_level}-secret-version',
                secret=secret,
                contents=credentials,
            )

            # allow the analysis-runner to view the secret
            self.infra.add_secret_member(
                f'cromwell-service-account-{access_level}-secret-accessor',
                secret=secret,
                member=self.config.analysis_runner.gcp.server_machine_account,  # ANALYSIS_RUNNER_SERVICE_ACCOUNT,
                membership=SecretMembership.ACCESSOR,
                project=self.config.analysis_runner.gcp.project,  # ANALYSIS_RUNNER_PROJECT,
            )

            # Allow the Hail service account to access its corresponding cromwell key
            if self.should_setup_hail:
                hail_service_account = self.hail_accounts_by_access_level[access_level]
                self.infra.add_secret_member(
                    f'cromwell-service-account-{access_level}-self-accessor',
                    project=self.config.analysis_runner.gcp.project,  # ANALYSIS_RUNNER_PROJECT,
                    secret=secret,
                    member=hail_service_account,
                    membership=SecretMembership.ACCESSOR,
                )

    @cached_property
    def cromwell_machine_accounts_by_access_level(self) -> dict[AccessLevel, Any]:
        if not self.should_setup_cromwell:
            return {}

        accounts = {
            access_level: self.infra.create_machine_account(f'cromwell-{access_level}')
            for access_level in ACCESS_LEVELS
        }
        return accounts

    def _gcp_setup_cromwell(self):
        assert isinstance(self.infra, GcpInfrastructure)

        # Add Hail service accounts to (premade) Cromwell access group.
        for access_level, hail_account in self.hail_accounts_by_access_level.items():
            self.infra.add_group_member(
                f'hail-service-account-{access_level}-cromwell-access',
                group=self.config.cromwell.gcp.access_group_id,  # CROMWELL_ACCESS_GROUP_ID,
                member=hail_account,
            )

        # Allow the Cromwell service accounts to run workflows.
        for (
            access_level,
            account,
        ) in self.cromwell_machine_accounts_by_access_level.items():
            self.infra.add_member_to_lifescience_api(
                f'cromwell-service-account-{access_level}-workflows-runner',
                account,
            )

    # endregion CROMWELL
    # region SPARK

    def setup_spark(self):
        if not self.should_setup_spark:
            return

        spark_accounts = self.dataproc_machine_accounts_by_access_level
        for access_level, hail_account in self.hail_accounts_by_access_level.items():
            # Allow the hail account to run jobs AS the spark user
            self.infra.add_member_to_machine_account_access(
                f'hail-service-account-{access_level}-dataproc-service-account-user',
                spark_accounts[access_level],
                hail_account,
            )

        if isinstance(self.infra, GcpInfrastructure):
            for access_level, spark_account in spark_accounts.items():
                # allow the spark_account to run jobs
                self.infra.add_member_to_dataproc_api(
                    f'dataproc-service-account-{access_level}-dataproc-worker',
                    spark_account,
                    f'{self.infra.organization.id}/roles/DataprocWorkerWithoutStorageAccess',
                )

            for (
                access_level,
                hail_account,
            ) in self.hail_accounts_by_access_level.items():

                # Allow hail account to create a cluster
                self.infra.add_member_to_dataproc_api(
                    f'hail-service-account-{access_level}-dataproc-admin',
                    account=hail_account,
                    role='admin',
                )

                # Give hail worker permissions to submit jobs.
                self.infra.add_member_to_dataproc_api(
                    f'hail-service-account-{access_level}-dataproc-worker',
                    account=hail_account,
                    role=f'{self.infra.organization.id}/roles/DataprocWorkerWithoutStorageAccess',
                )

            self.infra.add_project_role(
                'project-dataproc-viewer',
                role='roles/dataproc.viewer',
                member=self.access_group,
                project=self.infra.project_id,
            )

    @cached_property
    def dataproc_machine_accounts_by_access_level(self) -> dict[AccessLevel, Any]:
        if not self.should_setup_spark:
            return {}

        accounts = {
            access_level: self.infra.create_machine_account(f'dataproc-{access_level}')
            for access_level in ACCESS_LEVELS
        }
        return accounts

    # endregion SPARK
    # region SAMPLE METADATA

    def setup_sample_metadata(self):
        if not self.should_setup_sample_metadata:
            return

        self.setup_sample_metadata_access_permissions()

        if isinstance(self.infra, GcpInfrastructure):
            # do some cloudrun stuff
            self.setup_sample_metadata_cloudrun_permissions()
        elif isinstance(self.infra, AzureInfra):
            # we'll do some custom stuff here :)
            raise NotImplementedError

    @cached_property
    def sample_metadata_groups(self) -> dict[str, Any]:
        if not self.should_setup_sample_metadata:
            return {}

        sm_groups = {
            key: self.create_group(f'sample-metadata-{key}')
            for key in SAMPLE_METADATA_PERMISSIONS
        }

        return sm_groups

    def setup_sample_metadata_cloudrun_permissions(self):
        # now we give the sample_metadata_access_group access to cloud-run instance
        assert isinstance(self.infra, GcpInfrastructure)

        for sm_type, group in self.sample_metadata_groups.items():
            self.infra.add_cloudrun_invoker(
                f'sample-metadata-{sm_type}-cloudrun-invoker',
                service=self.config.sample_metadata.gcp.service_name,  # SAMPLE_METADATA_SERVICE_NAME,
                project=self.config.sample_metadata.gcp.project,  # SAMPLE_METADATA_PROJECT,
                member=group,
            )

        self.infra.add_cloudrun_invoker(
            f'sample-metadata-access-group-cloudrun-invoker',
            service=self.config.sample_metadata.gcp.service_name,  # SAMPLE_METADATA_SERVICE_NAME,
            project=self.config.sample_metadata.gcp.project,  # SAMPLE_METADATA_PROJECT,
            member=self.access_group,
        )

    def setup_sample_metadata_access_permissions(self):
        if not self.should_setup_sample_metadata:
            return
        sm_access_levels: list[SampleMetadataAccessorMembership] = [
            SampleMetadataAccessorMembership(
                name='human',
                member=self.access_group,
                permissions=(SM_MAIN_READ, SM_TEST_READ, SM_TEST_WRITE),
            ),
            SampleMetadataAccessorMembership(
                name='test',
                member=self.access_level_groups['test'],
                permissions=(SM_MAIN_READ, SM_TEST_READ, SM_TEST_WRITE),
            ),
            SampleMetadataAccessorMembership(
                name='standard',
                member=self.access_level_groups['standard'],
                permissions=(SM_MAIN_READ, SM_MAIN_WRITE),
            ),
            SampleMetadataAccessorMembership(
                name='full',
                member=self.access_level_groups['full'],
                permissions=SAMPLE_METADATA_PERMISSIONS,
            ),
            # allow the analysis-runner logging cloud function to update the sample-metadata project
            SampleMetadataAccessorMembership(
                name='analysis-runner-logger',
                member=self.config.analysis_runner.gcp.logger_machine_account,
                permissions=SAMPLE_METADATA_PERMISSIONS,
            ),
        ]

        # extra custom SAs
        extra_sm_read_sas = self.dataset_config.sm_read_only_sas
        extra_sm_write_sas = self.dataset_config.sm_read_write_sas

        for sa in extra_sm_read_sas:
            sm_access_levels.append(
                SampleMetadataAccessorMembership(
                    name=self._get_name_from_external_sa(sa),
                    member=sa,
                    permissions=(SM_MAIN_READ,),
                )
            )
        for sa in extra_sm_write_sas:
            sm_access_levels.append(
                SampleMetadataAccessorMembership(
                    name=self._get_name_from_external_sa(sa),
                    member=sa,
                    permissions=(SM_MAIN_READ, SM_MAIN_WRITE),
                )
            )

        for name, member, permission in sm_access_levels:
            for kind in permission:
                self.infra.add_group_member(
                    f'sample-metadata-{kind}-{name}-access-level-group-membership',
                    group=self.sample_metadata_groups[kind],
                    member=member,
                )

    # endregion SAMPLE METADATA
    # region CONTAINER REGISTRY

    def setup_container_registry(self):
        """
        Give compute-accounts access to analysis-runner
        + cpg-common container registries
        :return:
        """
        self.setup_dataset_container_registry()
        self.setup_legacy_container_registries()

    def setup_dataset_container_registry(self):
        """
        If required, setup a container registry for a dataset
        :return:
        """
        if not self.dataset_config.create_container_registry:
            return

        # mostly because this current format requires the project_id
        custom_container_registry = self.infra.create_container_registry('images')
        for kind, account in self.access_level_groups.items():
            self.infra.add_member_to_container_registry(
                f'{kind}-images-reader-in-container-registry',
                registry=custom_container_registry,
                member=account,
                membership=ContainerRegistryMembership.READER,
            )
            if kind in ('standard', 'full'):
                self.infra.add_member_to_container_registry(
                    f'{kind}-images-writer-in-container-registry',
                    registry=custom_container_registry,
                    member=account,
                    membership=ContainerRegistryMembership.WRITER,
                )

    def setup_legacy_container_registries(self):
        """
        Setup permissions for analysis-runner artifact registries
        """
        # TODO: This will eventually be mostly solved by the cpg-common
        #       dataset with permissions through inheritance.
        if not isinstance(self.infra, GcpInfrastructure):
            return
        try:
            if not self.config.analysis_runner.gcp.project:
                return
        except AttributeError:
            # gross catch nulls
            return

        container_registries = [
            (
                self.config.analysis_runner.gcp.project,
                self.config.analysis_runner.gcp.container_registry_name,
            ),
        ]

        kinds = {
            'access-group': self.access_group,
            **self.access_level_groups,
        }

        for kind, account in kinds.items():

            # Allow the service accounts to pull images. Note that the global project will
            # refer to the dataset, but the Docker images are stored in the 'analysis-runner'
            # and 'cpg-common' projects' Artifact Registry repositories.
            for project, registry_name in container_registries:
                self.infra.add_member_to_container_registry(
                    f'{kind}-images-reader-in-{project}',
                    registry=registry_name,
                    project=project,
                    member=account,
                    membership=ContainerRegistryMembership.READER,
                )

    # endregion CONTAINER REGISTRY
    # region NOTEBOOKS

    def setup_notebooks(self):
        self.setup_notebooks_account_permissions()

    def setup_notebooks_account_permissions(self):

        # allow access group to use notebook account
        self.infra.add_member_to_machine_account_access(
            'notebook-account-users', self.notebook_account, self.access_group
        )

        # Grant the notebook account the same permissions as the access group members.
        self.infra.add_group_member(
            'notebook-service-account-access-group-member',
            self.access_group,
            self.notebook_account,
        )

        if isinstance(self.infra, GcpInfrastructure):
            self.infra.add_project_role(
                'notebook-account-compute-admin',
                project=self.config.notebooks.gcp.project,  # NOTEBOOKS_PROJECT,
                role='roles/compute.admin',
                member=self.notebook_account,
            )
        elif isinstance(self.infra, DryRunInfra):
            pass
        else:
            # TODO: How to abstract compute.admin on project
            raise NotImplementedError(
                f'No implementation for compute.admin for notebook account on {self.infra.name()}'
            )

    @cached_property
    def notebook_account(self):
        return self.infra.create_machine_account(
            f'notebook-{self.dataset_config.dataset}',
            project=self.config.notebooks.gcp.project,
        )

    # endregion NOTEBOOKS
    # region ANALYSIS RUNNER

    def setup_analysis_runner(self):

        self.setup_analysis_runner_config_access()

        if isinstance(self.infra, GcpInfrastructure):
            self.setup_analysis_runner_access()

    def setup_analysis_runner_access(self):

        assert isinstance(self.infra, GcpInfrastructure)
        self.infra.add_cloudrun_invoker(
            f'analysis-runner-access-invoker',
            project=self.config.analysis_runner.gcp.project,  # ANALYSIS_RUNNER_PROJECT,
            service=self.config.analysis_runner.gcp.cloud_run_instance_name,  # ANALYSIS_RUNNER_CLOUD_RUN_INSTANCE_NAME,
            member=self.access_group,
        )

    def setup_analysis_runner_config_access(self):
        keys = {'access-group': self.access_group, **self.access_level_groups}

        for key, group in keys.items():
            self.infra.add_member_to_bucket(
                f'{key}-analysis-runner-config-viewer',
                bucket=self.config.gcp.config_bucket_name,  # ANALYSIS_RUNNER_CONFIG_BUCKET_NAME,
                member=group,
                membership=BucketMembership.READ,
            )

    # endregion ANALYSIS RUNNER

    # region SHARED PROJECT

    def setup_shared_project(self):
        if not self.dataset_config.enable_shared_project:
            return

        if not self.dataset_config.enable_release:
            raise ValueError(
                'Requested shared project, but no bucket is available to share.'
            )

        if not self.dataset_config.shared_project_budget:
            raise ValueError(
                'Requested shared project, but the dataset configuration option '
                '"shared_project_budget" was not specified.'
            )

        shared_buckets = {'release': self.release_bucket}

        project_name = f'{self.infra.get_dataset_project_id()}-shared'

        shared_project = self.infra.create_project(project_name)
        self.infra.create_fixed_budget(
            f'{self.dataset_config.dataset}-shared-budget',
            project=shared_project,
            budget=self.dataset_config.shared_project_budget,
        )

        shared_ma = self.infra.create_machine_account(
            'shared',
            project=shared_project,
            resource_key='budget-shared-service-account',
        )

        if isinstance(self.infra, GcpInfrastructure):
            self.infra.add_project_role(
                # Allow the usage of requester-pays buckets.
                'shared-project-serviceusage-consumer',
                role='roles/serviceusage.serviceUsageConsumer',
                member=shared_ma,
                project=shared_project,
            )

        for bname, bucket in shared_buckets.items():
            self.infra.add_member_to_bucket(
                f'{bname}-shared-membership',
                bucket=bucket,
                member=shared_ma,
                membership=BucketMembership.READ,
            )

    # endregion SHARED PROJECT

    # region ACCESS GROUP CACHE

    def setup_group_cache(self):
        self.setup_group_cache_access_group()
        self.setup_group_cache_web_access_group()
        self.setup_group_cache_sample_metadata_secrets()

    def _setup_group_cache_secret(self, *, group, key, secret_name: str = None):
        self.infra.add_group_member(
            f'group-cache-{key}-membership',
            group,
            self.config.access_group_cache.process_machine_account,  # ACCESS_GROUP_CACHE_SERVICE_ACCOUNT,
        )
        group_cache_secret = self.infra.create_secret(
            secret_name or f'{key}-group-cache-secret',
        )
        # Modify access_group_cache secret
        self.infra.add_secret_member(
            f'{key}-group-cache-secret-version-manager',
            group_cache_secret,
            self.config.access_group_cache.process_machine_account,  # ACCESS_GROUP_CACHE_SERVICE_ACCOUNT,
            SecretMembership.ADMIN,
        )

        self.infra.add_secret_member(
            f'{key}-group-cache-secret-accessor',
            group_cache_secret,
            self.config.access_group_cache.process_machine_account,  # ACCESS_GROUP_CACHE_SERVICE_ACCOUNT,
            SecretMembership.ACCESSOR,
        )

        return group_cache_secret

    def setup_group_cache_access_group(self):
        # Allow list of access-group

        for key, group in self.access_level_groups.items():
            # setup secret
            _ = self._setup_group_cache_secret(
                group=group,
                key=key,
                secret_name=f'{self.dataset_config.dataset}-{key}-members-cache',
            )

        # analysis-runner view contents of access-groups

        access_secret = self._setup_group_cache_secret(
            group=self.access_group,
            key='access',
            secret_name=f'{self.dataset_config.dataset}-access-members-cache',
        )
        self.infra.add_secret_member(
            f'analysis-runner-access-group-cache-secret-accessor',
            access_secret,
            self.config.analysis_runner.gcp.server_machine_account,  # ANALYSIS_RUNNER_SERVICE_ACCOUNT,
            SecretMembership.ACCESSOR,
        )

    def setup_group_cache_sample_metadata_secrets(self):
        """
        sample-metadata-main-read-group-cache-secret
        sample-metadata-main-write-group-cache-secret
        sample-metadata-test-read-group-cache-secret
        sample-metadata-test-write-group-cache-secret
                :return:
        """
        for key, sm_group in self.sample_metadata_groups.items():
            secret = self._setup_group_cache_secret(
                group=sm_group,
                key=f'sample-metadata-{key}',
                # oops, shouldn't have included the dataset in the original
                # secret name, will be fixed by the new group-cache anyway
                secret_name=f'{self.dataset_config.dataset}-sample-metadata-{key}-members-cache',
            )

            self.infra.add_secret_member(
                f'sample-metadata-{key}-api-secret-accessor',
                secret,
                self.config.sample_metadata.gcp.machine_account,  # SAMPLE_METADATA_API_SERVICE_ACCOUNT,
                SecretMembership.ACCESSOR,
            )

    def setup_group_cache_web_access_group(self):
        # Allow list of access-group
        secret = self._setup_group_cache_secret(
            group=self.web_access_group,
            key='web-access',
            secret_name=f'{self.dataset_config.dataset}-web-access-members-cache',
        )

        self.infra.add_secret_member(
            'web-server-web-access-group-cache-secret-accessor',
            secret,
            self.config.web_service.gcp.server_machine_account,  # WEB_SERVER_SERVICE_ACCOUNT,
            SecretMembership.ACCESSOR,
        )

    # endregion ACCESS GROUP CACHE
    # region REFERENCE

    def setup_reference(self):

        kinds = {
            'access-group': self.access_group,
            **self.access_level_groups,
        }

        if isinstance(self.infra, GcpInfrastructure):
            for kind, group in kinds.items():
                self.infra.add_member_to_bucket(
                f'{kind}-reference-bucket-viewer',
                bucket=self.config.gcp.reference_bucket_name,  # REFERENCE_BUCKET_NAME,
                member=group,
                membership=BucketMembership.READ,
            )

    # endregion REFERENCE
    # region DEPENDENCIES

    def setup_dependencies(self):
        self.setup_dependencies_group_memberships()

    def setup_dependencies_group_memberships(self):

        dependencies = self.dataset_config.depends_on

        if self.dataset_config.dataset != self.config.reference_dataset:
            dependencies.append(self.config.reference_dataset)

        for dependency in dependencies:
            dependent_stack = self.get_pulumi_stack(dependency)

            self.infra.add_group_member(
                f'{dependency}-access-group',
                dependent_stack.get_output(
                    self.get_group_output_name(
<<<<<<< HEAD
                        infra_name=self.infra.name(),
                        dataset=dependency, kind='access')
=======
                        infra_name=self.infra.name(), dataset=dependency, kind='access'
                    )
>>>>>>> 8efa5a99
                ),
                self.access_group,
            )

            for access_level, primary_access_group in self.access_level_groups.items():
                dependency_group_id = dependent_stack.get_output(
<<<<<<< HEAD
                    self.get_group_output_name(infra_name=self.infra.name(),dataset=dependency, kind=access_level),
=======
                    self.get_group_output_name(
                        infra_name=self.infra.name(),
                        dataset=dependency,
                        kind=access_level,
                    ),
>>>>>>> 8efa5a99
                )

                # add this dataset to dependencies membership
                self.infra.add_group_member(
                    f'{dependency}-{access_level}-access-level-group',
                    dependency_group_id,
                    primary_access_group,
                )

    # endregion DEPENDENCIES
    # region UTILS

    @staticmethod
    @lru_cache()
    def get_pulumi_stack(dependency_name: str):
        return pulumi.StackReference(dependency_name)

    @staticmethod
    def _get_name_from_external_sa(email: str, suffix='.iam.gserviceaccount.com'):
        """
        Convert service account email to name + some filtering.

        >>> CpgDatasetInfrastructure._get_name_from_external_sa('my-service-account@project.iam.gserviceaccount.com')
        'my-service-account-project'

        >>> CpgDatasetInfrastructure._get_name_from_external_sa('yourname@populationgenomics.org.au')
        'yourname'

        >>> CpgDatasetInfrastructure._get_name_from_external_sa('my.service-account+extra@domain.com')
        'my-service-account-extra'
        """
        if email.endswith(suffix):
            base = email[: -len(suffix)]
        else:
            base = email.split('@')[0]

        return NON_NAME_REGEX.sub('-', base).replace('--', '-')

    # endregion UTILS


if __name__ == '__main__':

    locations: list[Type[CloudInfraBase]] = [
        DryRunInfra,
        # GcpInfrastructure,
        # AzureInfra,
    ]
    infra_config = CPGInfrastructureConfig.from_dict(cpg_utils.config.get_config())

    for location in locations:

        _config = CPGDatasetConfig(
            dataset='fewgenomes',
            deploy_locations=['dry-run'],
            gcp_hail_service_account_test='fewgenomes-test@service-account',
            gcp_hail_service_account_standard='fewgenomes-standard@service-account',
            gcp_hail_service_account_full='fewgenomes-full@service-account',
        )
        CpgDatasetInfrastructure(infra_config, location, _config).main()<|MERGE_RESOLUTION|>--- conflicted
+++ resolved
@@ -217,14 +217,8 @@
         return {al: self.create_group(al) for al in ACCESS_LEVELS}
 
     @staticmethod
-<<<<<<< HEAD
-    def get_group_output_name(*, infra_name, dataset: str, kind: str):
-        # return f'{infra_name}-{dataset}-{kind}-group-id'
-        return f'{dataset}-{kind}-group-id'
-=======
     def get_group_output_name(*, infra_name: str, dataset: str, kind: str):
         return f'{infra_name}-{dataset}-{kind}-group-id'
->>>>>>> 8efa5a99
 
 
     def setup_web_access_group_memberships(self):
@@ -244,17 +238,6 @@
             **self.access_level_groups,
         }
 
-<<<<<<< HEAD
-        if isinstance(self.infra, GcpInfrastructure):
-            for kind, group in kinds.items():
-                pulumi.export(
-                    self.get_group_output_name(
-                        infra_name=self.infra.name(),
-                        dataset=self.dataset_config.dataset, kind=kind
-                    ),
-                    group.id if hasattr(group, 'id') else group,
-                )
-=======
         for kind, group in kinds.items():
             pulumi.export(
                 self.get_group_output_name(
@@ -264,7 +247,6 @@
                 ),
                 group.id if hasattr(group, 'id') else group,
             )
->>>>>>> 8efa5a99
 
     def setup_access_level_group_memberships(self):
         for (
@@ -1318,28 +1300,19 @@
                 f'{dependency}-access-group',
                 dependent_stack.get_output(
                     self.get_group_output_name(
-<<<<<<< HEAD
-                        infra_name=self.infra.name(),
-                        dataset=dependency, kind='access')
-=======
                         infra_name=self.infra.name(), dataset=dependency, kind='access'
                     )
->>>>>>> 8efa5a99
                 ),
                 self.access_group,
             )
 
             for access_level, primary_access_group in self.access_level_groups.items():
                 dependency_group_id = dependent_stack.get_output(
-<<<<<<< HEAD
-                    self.get_group_output_name(infra_name=self.infra.name(),dataset=dependency, kind=access_level),
-=======
                     self.get_group_output_name(
                         infra_name=self.infra.name(),
                         dataset=dependency,
                         kind=access_level,
                     ),
->>>>>>> 8efa5a99
                 )
 
                 # add this dataset to dependencies membership
