--- conflicted
+++ resolved
@@ -31,18 +31,8 @@
     def __init__(
         self, config: CPGInfrastructureConfig, dataset_config: CPGDatasetConfig, resource_prefix: str
     ):
-<<<<<<< HEAD
         super().__init__(config=config, dataset_config=dataset_config, resource_prefix=resource_prefix)
-
         self.region = dataset_config.gcp.region or config.gcp.region
-        self.organization = gcp.organizations.get_organization(domain=config.domain)
-        self.project_id = dataset_config.gcp.project
-
-        self._svc_cloudresourcemanager = gcp.projects.Service(
-            f'{resource_prefix}cloudresourcemanager-service',
-=======
-        super().__init__(config, dataset_config)
-        self.region = 'australia-southeast1'
 
     @cached_property
     def organization(self):
@@ -54,68 +44,50 @@
 
     def get_dataset_project_id(self):
         return self.project_id
-
-    # region SERVICES
-
-    @cached_property
-    def _svc_cloudresourcemanager(self):
-        return gcp.projects.Service(
-            'cloudresourcemanager-service',
->>>>>>> 0dd02b13
-            service='cloudresourcemanager.googleapis.com',
-            disable_on_destroy=False,
-        )
-
-<<<<<<< HEAD
-        self._svc_cloudidentity = gcp.projects.Service(
-            f'{resource_prefix}cloudidentity-service',
-=======
-    @cached_property
-    def _svc_cloudidentity(self):
-        return gcp.projects.Service(
-            'cloudidentity-service',
->>>>>>> 0dd02b13
-            service='cloudidentity.googleapis.com',
-            disable_on_destroy=False,
-            opts=pulumi.resource.ResourceOptions(
-                depends_on=[self._svc_cloudresourcemanager]
-            ),
-        )
-
-<<<<<<< HEAD
-        self._svc_serviceusage = gcp.projects.Service(
-            f'{resource_prefix}serviceusage-service',
-=======
-    @cached_property
-    def _svc_serviceusage(self):
-        return gcp.projects.Service(
-            'serviceusage-service',
->>>>>>> 0dd02b13
-            service='serviceusage.googleapis.com',
-            disable_on_destroy=False,
-        )
-
-<<<<<<< HEAD
-        self._svc_secretmanager = gcp.projects.Service(
-            f'{resource_prefix}secretmanager-service',
-=======
-    @cached_property
-    def _svc_secretmanager(self):
-        return gcp.projects.Service(
-            'secretmanager-service',
->>>>>>> 0dd02b13
-            service='secretmanager.googleapis.com',
-            disable_on_destroy=False,
-            opts=pulumi.resource.ResourceOptions(
-                depends_on=[self._svc_cloudresourcemanager]
-            ),
-        )
 
     def finalise(self):
         # Make sure this API is initialised somewhere
         _ = self._svc_serviceusage
 
     # region SERVICES
+    @cached_property
+    def _svc_cloudresourcemanager(self):
+        return gcp.projects.Service(
+            f'{self.resource_prefix}cloudresourcemanager-service',
+            service='cloudresourcemanager.googleapis.com',
+            disable_on_destroy=False,
+        )
+
+    @cached_property
+    def _svc_cloudidentity(self):
+        return gcp.projects.Service(
+            f'{self.resource_prefix}cloudidentity-service',
+            service='cloudidentity.googleapis.com',
+            disable_on_destroy=False,
+            opts=pulumi.resource.ResourceOptions(
+                depends_on=[self._svc_cloudresourcemanager]
+            ),
+        )
+
+    @cached_property
+    def _svc_serviceusage(self):
+        return gcp.projects.Service(
+            f'{self.resource_prefix}serviceusage-service',
+            service='serviceusage.googleapis.com',
+            disable_on_destroy=False,
+        )
+
+    @cached_property
+    def _svc_secretmanager(self):
+        return gcp.projects.Service(
+            f'{self.resource_prefix}secretmanager-service',
+            service='secretmanager.googleapis.com',
+            disable_on_destroy=False,
+            opts=pulumi.resource.ResourceOptions(
+                depends_on=[self._svc_cloudresourcemanager]
+            ),
+        )
+
     @cached_property
     def _svc_dataproc(self):
         return gcp.projects.Service(
