<<<<<<< HEAD
from functools import lru_cache
from typing import Any, Callable
=======
# pylint: disable=missing-class-docstring, missing-function-docstring
"""
Azure implementation for abstract infrastructure
"""
from functools import cached_property
from typing import Any
>>>>>>> 4745e2ba

import pulumi_azure_native as az

from cpg_infra.abstraction.base import (
    CloudInfraBase,
    UNDELETE_PERIOD_IN_DAYS,
    ARCHIVE_PERIOD_IN_DAYS,
    TMP_BUCKET_PERIOD_IN_DAYS,
    SecretMembership,
)
from cpg_infra.config import CPGInfrastructureConfig, CPGDatasetConfig


class AzureInfra(CloudInfraBase):
    def __init__(
        self, config: CPGInfrastructureConfig, dataset_config: CPGDatasetConfig
    ):
        super().__init__(config, dataset_config)

        self._resource_group_name = f'{config.dataset_storage_prefix}{self.dataset}'
        self._storage_account_name = f'{config.dataset_storage_prefix}{self.dataset}'

    @staticmethod
    def name():
        return 'azure'

<<<<<<< HEAD
    @property
    @lru_cache()
    def subscription(self):
        return az.subscription.(
            resource_name=self.dataset,
            display_name=self.dataset,
            resource_group_name=self.resource_group_name,
            scope='/subscriptions',
            service_name=self.dataset,
        )

    @property
    @lru_cache()
=======
    @cached_property
>>>>>>> 4745e2ba
    def resource_group(self):
        return az.resources.ResourceGroup(self._resource_group_name, subscription=self.subscription)

    @cached_property
    def storage_account(self):
        return az.storage.StorageAccount(
            self._storage_account_name, resource_group=self.resource_group
        )

    def bucket_rule_undelete(self, days=UNDELETE_PERIOD_IN_DAYS) -> Any:
        az.storage.BlobServiceProperties(
            "storage_account_undelete_rule",
            account_name=self.storage_account.name,
            blob_services_name="default",
            delete_retention_policy=az.storage.DeleteRetentionPolicyArgs(days=days, enabled=True),
            resource_group_name=self.resource_group.name
        )
        return None

    def bucket_rule_archive(self, days=ARCHIVE_PERIOD_IN_DAYS) -> Any:
        return az.storage.ManagementPolicyRuleArgs(
            name='bucket-rule-archive',
            type='LifeCycle',
            definition=az.storage.ManagementPolicyDefinitionArgs(
                actions=az.storage.ManagementPolicyActionArgs(
                    base_blob=az.storage.ManagementPolicyBaseBlobArgs(
                        tier_to_archive=az.storage.DateAfterModificationArgs(
                            days_after_modification_greater_than=days,
                        )
                    )
                )
            ),
        )

    def bucket_rule_temporary(self, days=TMP_BUCKET_PERIOD_IN_DAYS) -> Any:
        return az.storage.ManagementPolicyRuleArgs(
            name='bucket-rule-tmp',
            type='LifeCycle',
            definition=az.storage.ManagementPolicyDefinitionArgs(
                actions=az.storage.ManagementPolicyActionArgs(
                    base_blob=az.storage.ManagementPolicyBaseBlobArgs(
                        delete=az.storage.DateAfterModificationArgs(
                            days_after_modification_greater_than=days,
                        ),
                    )
                )
            ),
        )

    def create_bucket(
        self,
        name: str,
        lifecycle_rules: list,
        unique: bool = False,
        requester_pays: bool = False,
        versioning: bool = True,
        project: str = None,
    ) -> Any:
        # Policies are set at the storage account level
        # the rules are generated using other function calls
        # e.g. bucket_rule_archive
        # They are then passed here to apply to a particular 'bucket'
        # (azure blob container)
        # So first we modify to filter the rule to apply only to the
        # new bucket
        bucket_filter = az.storage.ManagementPolicyFilterArgs(
            prefix_match=name
        )

        def apply_filter(rule):
            rule.definition.filters = bucket_filter
            return rule

        lifecycle_rules = filter(lambda x: x, lifecycle_rules)
        lifecycle_rules = map(apply_filter, lifecycle_rules)

        # Set storage account versioning and lifecycle rules
        self.storage_account.ManagementPolicy(
            f'{name}-management-policy',
            account_name=self.storage_account.name,
            resource_group_name=self.resource_group.name,
            policy=az.storage.ManagementPolicySchemaArgs(
                rules=lifecycle_rules
            )
        )

        return az.storage.BlobContainer(
            f'{name}',
            location=self.region,
            uniform_bucket_level_access=True,
            labels={'bucket': name},
            versioning=versioning,
            requester_pays=requester_pays,
            project=project or self.project,
            resource_group_name=self.resource_group.name,
            account_name=self.storage_account.name,
            container_name=name,
        )

    def add_member_to_bucket(
        self, resource_key: str, bucket, member, membership
    ) -> Any:
        az.authorization.RoleAssignment(
            resource_key,
            scope=bucket.id,
            principal_id=member.id,
            role_definition_id='Contributor',
            role_assignment_name='Storage Blob Data Contributor',
        )

    def create_machine_account(
        self, name: str, project: str = None, *, resource_key: str = None
    ) -> Any:
        application = az.batch.Application(
            f'application-{name}',
            account_name=name,
            display_name=name,
            resource_group_name=self.resource_group.name,
        )
        return application

    def add_member_to_machine_account_access(
        self, resource_key: str, machine_account, member
    ) -> Any:
        pass

    def get_credentials_for_machine_account(self, resource_key, account):
        pass

    def create_group(self, name: str) -> Any:
        pass

    def add_group_member(self, resource_key: str, group, member) -> Any:
        pass

    def create_secret(self, name: str, project: str = None) -> Any:
        pass

    def add_secret_member(
        self,
        resource_key: str,
        secret,
        member,
        membership: SecretMembership,
        project: str = None,
    ) -> Any:
        pass

    def add_secret_version(
        self,
        resource_key: str,
        secret: Any,
        contents: Any,
        processor: Callable[[Any], Any] = None,
    ):
        pass

    def add_member_to_container_registry(
        self, resource_key: str, registry, member, membership, project=None
    ) -> Any:
        pass

    def give_member_ability_to_list_buckets(
        self, resource_key: str, member, project: str = None
    ):
        pass<|MERGE_RESOLUTION|>--- conflicted
+++ resolved
@@ -1,17 +1,13 @@
-<<<<<<< HEAD
-from functools import lru_cache
-from typing import Any, Callable
-=======
 # pylint: disable=missing-class-docstring, missing-function-docstring
 """
 Azure implementation for abstract infrastructure
 """
+from typing import Any, Callable
 from functools import cached_property
-from typing import Any
->>>>>>> 4745e2ba
 
 import pulumi_azure_native as az
 
+from cpg_infra.config import CPGInfrastructureConfig, CPGDatasetConfig
 from cpg_infra.abstraction.base import (
     CloudInfraBase,
     UNDELETE_PERIOD_IN_DAYS,
@@ -19,7 +15,6 @@
     TMP_BUCKET_PERIOD_IN_DAYS,
     SecretMembership,
 )
-from cpg_infra.config import CPGInfrastructureConfig, CPGDatasetConfig
 
 
 class AzureInfra(CloudInfraBase):
@@ -35,11 +30,10 @@
     def name():
         return 'azure'
 
-<<<<<<< HEAD
     @property
-    @lru_cache()
+    @cached_property
     def subscription(self):
-        return az.subscription.(
+        return az.subscription.Subscription(
             resource_name=self.dataset,
             display_name=self.dataset,
             resource_group_name=self.resource_group_name,
@@ -48,10 +42,7 @@
         )
 
     @property
-    @lru_cache()
-=======
     @cached_property
->>>>>>> 4745e2ba
     def resource_group(self):
         return az.resources.ResourceGroup(self._resource_group_name, subscription=self.subscription)
 
