--- conflicted
+++ resolved
@@ -375,6 +375,9 @@
             usage_start_time = utils.get_date_time_from_value(
                 'usage_start_time', obj['usage_start_time']
             )
+            usage_end_time = utils.get_date_time_from_value(
+                'usage_end_time', obj['usage_end_time']
+            )
             dates = ['usage_start_time', 'usage_end_time', 'export_time']
             for k in dates:
                 obj[k] = utils.to_bq_time(utils.get_date_time_from_value(k, obj[k]))
@@ -384,13 +387,8 @@
             if usage_start_time.date() < SEQR_FIRST_LOAD:
                 seqr_wide_param_map = {'seqr': (1.0, 1)}
             elif current_date is None or usage_start_time.date() > current_date:
-<<<<<<< HEAD
-                current_date, param_map = get_ratios_from_date(
-                    dt=usage_start_time.date(), prop_map=prop_map
-=======
                 current_date, seqr_wide_param_map = get_ratios_from_date(
                     dt=usage_end_time.date(), prop_map=prop_map
->>>>>>> 6f598965
                 )
 
             _obj_param_map = seqr_wide_param_map
